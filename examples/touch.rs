--- conflicted
+++ resolved
@@ -39,16 +39,6 @@
     let sample_pin =
         gpiob
             .pb4
-<<<<<<< HEAD
-            .into_af9_opendrain(&mut gpiob.moder, &mut gpiob.otyper, &mut gpiob.afrl);
-    let mut c1 = gpiob
-        .pb5
-        .into_af9_pushpull(&mut gpiob.moder, &mut gpiob.otyper, &mut gpiob.afrl);
-    let mut c2 = gpiob
-        .pb6
-        .into_af9_pushpull(&mut gpiob.moder, &mut gpiob.otyper, &mut gpiob.afrl);
-    // let mut c3 = gpiob.pb7.into_touch_channel(&mut gpiob.moder, &mut gpiob.otyper, &mut gpiob.afrl);
-=======
             .into_alternate_open_drain(&mut gpiob.moder, &mut gpiob.otyper, &mut gpiob.afrl);
     let mut c1 = gpiob
         .pb5
@@ -57,7 +47,6 @@
         .pb6
         .into_alternate(&mut gpiob.moder, &mut gpiob.otyper, &mut gpiob.afrl);
     // let mut c3 = gpiob.pb7.into_alternate(&mut gpiob.moder, &mut gpiob.otyper, &mut gpiob.afrl);
->>>>>>> 1ebf0072
 
     // , (c1, c2, c3)
     let tsc = Tsc::tsc(p.TSC, sample_pin, &mut rcc.ahb1, None);
