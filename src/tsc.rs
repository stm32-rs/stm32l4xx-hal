//! Touch sense controller
//!
//! From STM32 (https://www.st.com/content/ccc/resource/technical/document/application_note/9d/be/03/8c/5d/8c/49/50/DM00088471.pdf/files/DM00088471.pdf/jcr:content/translations/en.DM00088471.pdf):
//!
//! The Cs capacitance is a key parameter for sensitivity. For touchkey sensors, the Cs value is
//! usually comprised between 8.7nF to 22nF. For linear and rotary touch sensors, the value is
//! usually comprised between 47nF and 100nF. These values are given as reference for an
//! electrode fitting a human finger tip size across a few millimeters dielectric panel.

<<<<<<< HEAD
use crate::alternate_functions::TscPin;
use crate::gpio::{AlternateOD, AlternatePP};
use crate::rcc::AHB1;
=======
use crate::gpio::gpiob::{PB4, PB5, PB6, PB7};
use crate::gpio::{Alternate, OpenDrain, PushPull};
use crate::rcc::{Enable, Reset, AHB1};
>>>>>>> 1ebf0072
use crate::stm32::TSC;

#[derive(Clone, Copy, Debug, PartialEq)]
pub enum Event {
    /// Max count error
    MaxCountError,
    /// End of acquisition
    EndOfAcquisition,
}

#[derive(Clone, Copy, Debug, PartialEq)]
pub enum Error {
    /// Max count error
    MaxCountError,
    /// Wrong GPIO for reading - returns the ioccr register
    InvalidPin(u32),
}

<<<<<<< HEAD
=======
pub trait SamplePin<TSC> {
    const GROUP: u32;
    const OFFSET: u32;
}
impl SamplePin<TSC> for PB4<Alternate<OpenDrain, 9>> {
    const GROUP: u32 = 2;
    const OFFSET: u32 = 0;
}
impl SamplePin<TSC> for PB5<Alternate<OpenDrain, 9>> {
    const GROUP: u32 = 2;
    const OFFSET: u32 = 1;
}
impl SamplePin<TSC> for PB6<Alternate<OpenDrain, 9>> {
    const GROUP: u32 = 2;
    const OFFSET: u32 = 2;
}
impl SamplePin<TSC> for PB7<Alternate<OpenDrain, 9>> {
    const GROUP: u32 = 2;
    const OFFSET: u32 = 3;
}

pub trait ChannelPin<TSC> {
    const GROUP: u32;
    const OFFSET: u32;
}
impl ChannelPin<TSC> for PB4<Alternate<PushPull, 9>> {
    const GROUP: u32 = 2;
    const OFFSET: u32 = 0;
}
impl ChannelPin<TSC> for PB5<Alternate<PushPull, 9>> {
    const GROUP: u32 = 2;
    const OFFSET: u32 = 1;
}
impl ChannelPin<TSC> for PB6<Alternate<PushPull, 9>> {
    const GROUP: u32 = 2;
    const OFFSET: u32 = 2;
}
impl ChannelPin<TSC> for PB7<Alternate<PushPull, 9>> {
    const GROUP: u32 = 2;
    const OFFSET: u32 = 3;
}

>>>>>>> 1ebf0072
pub struct Tsc<SPIN> {
    sample_pin: SPIN,
    tsc: TSC,
}

#[derive(Clone, Copy, Debug, PartialEq)]
pub struct Config {
    pub clock_prescale: Option<ClockPrescaler>,
    pub max_count_error: Option<MaxCountError>,
    pub charge_transfer_high: Option<ChargeDischargeTime>,
    pub charge_transfer_low: Option<ChargeDischargeTime>,
    /// Spread spectrum deviation - a value between 0 and 128
    pub spread_spectrum_deviation: Option<u8>,
}

#[derive(Clone, Copy, Debug, PartialEq)]
pub enum ClockPrescaler {
    Hclk = 0b000,
    HclkDiv2 = 0b001,
    HclkDiv4 = 0b010,
    HclkDiv8 = 0b011,
    HclkDiv16 = 0b100,
    HclkDiv32 = 0b101,
    HclkDiv64 = 0b110,
    HclkDiv128 = 0b111,
}

#[derive(Clone, Copy, Debug, PartialEq)]
pub enum MaxCountError {
    /// 000: 255
    U255 = 0b000,
    /// 001: 511
    U511 = 0b001,
    /// 010: 1023
    U1023 = 0b010,
    /// 011: 2047
    U2047 = 0b011,
    /// 100: 4095
    U4095 = 0b100,
    /// 101: 8191
    U8191 = 0b101,
    /// 110: 16383
    U16383 = 0b110,
}

#[derive(Clone, Copy, Debug, PartialEq)]
/// How many tsc cycles are spent charging / discharging
pub enum ChargeDischargeTime {
    C1 = 0b0000,
    C2 = 0b0001,
    C3 = 0b0010,
    C4 = 0b0011,
    C5 = 0b0100,
    C6 = 0b0101,
    C7 = 0b0110,
    C8 = 0b0111,
    C9 = 0b1000,
    C10 = 0b1001,
    C11 = 0b1010,
    C12 = 0b1011,
    C13 = 0b1100,
    C14 = 0b1101,
    C15 = 0b1110,
    C16 = 0b1111,
}

impl<SPIN> Tsc<SPIN> {
    pub fn tsc<const GROUP: usize, const IO: usize>(
        tsc: TSC,
        sample_pin: SPIN,
        ahb: &mut AHB1,
        cfg: Option<Config>,
    ) -> Self
    where
        SPIN: TscPin<GROUP, IO> + AlternateOD,
    {
        /* Enable the peripheral clock */
        TSC::enable(ahb);
        TSC::reset(ahb);

        let config = cfg.unwrap_or(Config {
            clock_prescale: None,
            max_count_error: None,
            charge_transfer_high: None,
            charge_transfer_low: None,
            spread_spectrum_deviation: None,
        });

        tsc.cr.write(|w| unsafe {
            w.ctph()
                .bits(
                    config
                        .charge_transfer_high
                        .unwrap_or(ChargeDischargeTime::C2) as u8,
                )
                .ctpl()
                .bits(
                    config
                        .charge_transfer_low
                        .unwrap_or(ChargeDischargeTime::C2) as u8,
                )
                .pgpsc()
                .bits(config.clock_prescale.unwrap_or(ClockPrescaler::Hclk) as u8)
                .mcv()
                .bits(config.max_count_error.unwrap_or(MaxCountError::U8191) as u8)
                .sse()
                .bit(config.spread_spectrum_deviation.is_some())
                .ssd()
                .bits(config.spread_spectrum_deviation.unwrap_or(0u8))
                .tsce()
                .set_bit()
        });

        // GROUP and IO start counting at 1, so the indexes are (GROUP-1) and (IO-1)
        let bit_pos = (IO - 1) + (4 * (GROUP - 1));

        // Schmitt trigger hysteresis on sample IOs
        tsc.iohcr.write(|w| unsafe { w.bits(1 << bit_pos) });

        // Set the sampling pin
        tsc.ioscr.write(|w| unsafe { w.bits(1 << bit_pos) });

        // set the acquisitiuon groups based of the channel pins, stm32l432xx only has group 2
        tsc.iogcsr.write(|w| w.g2e().set_bit());

        // clear interrupt & flags
        tsc.icr.write(|w| w.eoaic().set_bit().mceic().set_bit());

        Tsc { tsc, sample_pin }
    }

    /// Starts a charge acquisition
    pub fn start<PIN, const GROUP: usize, const IO: usize>(&self, _input: &mut PIN)
    where
        PIN: TscPin<GROUP, IO> + AlternatePP,
    {
        self.clear(Event::EndOfAcquisition);
        self.clear(Event::MaxCountError);

        // discharge the caps ready for a new reading
        self.tsc.cr.modify(|_, w| w.iodef().clear_bit());

        let bit_pos = (IO - 1) + (4 * (GROUP - 1));

        // Set the channel pin
        self.tsc.ioccr.write(|w| unsafe { w.bits(1 << bit_pos) });

        self.tsc.cr.modify(|_, w| w.start().set_bit());
    }

    /// Clear interrupt & flags
    pub fn clear(&self, event: Event) {
        match event {
            Event::EndOfAcquisition => {
                self.tsc.icr.write(|w| w.eoaic().set_bit());
            }
            Event::MaxCountError => {
                self.tsc.icr.write(|w| w.mceic().set_bit());
            }
        }
    }

    /// Blocks waiting for a acquisition to complete or for a Max Count Error
    pub fn acquire<PIN, const GROUP: usize, const IO: usize>(
        &self,
        input: &mut PIN,
    ) -> Result<u16, Error>
    where
        PIN: TscPin<GROUP, IO> + AlternatePP,
    {
        // start the acq
        self.start(input);

        let result = loop {
            let isr = self.tsc.isr.read();
            if isr.eoaf().bit_is_set() {
                self.tsc.icr.write(|w| w.eoaic().set_bit());
                break Ok(self.read_unchecked());
            } else if isr.mcef().bit_is_set() {
                self.tsc.icr.write(|w| w.mceic().set_bit());
                break Err(Error::MaxCountError);
            }
        };
        self.tsc.ioccr.write(|w| unsafe { w.bits(0b0) }); // clear channel register
        result
    }

    /// Reads the tsc group 2 count register
    pub fn read<PIN, const GROUP: usize, const IO: usize>(
        &self,
        _input: &mut PIN,
    ) -> Result<u16, Error>
    where
        PIN: TscPin<GROUP, IO> + AlternatePP,
    {
        let bit_pos = (IO - 1) + (4 * (GROUP - 1));
        // Read the current channel config
        let channel = self.tsc.ioccr.read().bits();
        // if they are equal we have the right pin
        if channel == (1 << bit_pos) {
            Ok(self.read_unchecked())
        } else {
            Err(Error::InvalidPin(channel))
        }
    }

    /// Reads the tsc group 2 count register
    /// WARNING, just returns the contents of the register! No validation of the correct pin
    pub fn read_unchecked(&self) -> u16 {
        self.tsc.iog2cr.read().cnt().bits()
    }

    /// Is the tsc performing an aquisition
    pub fn in_progress(&mut self) -> bool {
        self.tsc.cr.read().start().bit_is_set()
    }

    /// Enables an interrupt event
    pub fn listen(&mut self, event: Event) {
        match event {
            Event::EndOfAcquisition => {
                self.tsc.ier.modify(|_, w| w.eoaie().set_bit());
            }
            Event::MaxCountError => {
                self.tsc.ier.modify(|_, w| w.mceie().set_bit());
            }
        }
    }

    /// Disables an interrupt event
    pub fn unlisten(&self, event: Event) {
        match event {
            Event::EndOfAcquisition => {
                self.tsc.ier.modify(|_, w| w.eoaie().clear_bit());
            }
            Event::MaxCountError => {
                self.tsc.ier.modify(|_, w| w.mceie().clear_bit());
            }
        }
    }

    /// Releases the TSC peripheral and associated pins
    pub fn free(self) -> (TSC, SPIN) {
        (self.tsc, self.sample_pin)
    }
}<|MERGE_RESOLUTION|>--- conflicted
+++ resolved
@@ -7,15 +7,9 @@
 //! usually comprised between 47nF and 100nF. These values are given as reference for an
 //! electrode fitting a human finger tip size across a few millimeters dielectric panel.
 
-<<<<<<< HEAD
 use crate::alternate_functions::TscPin;
 use crate::gpio::{AlternateOD, AlternatePP};
-use crate::rcc::AHB1;
-=======
-use crate::gpio::gpiob::{PB4, PB5, PB6, PB7};
-use crate::gpio::{Alternate, OpenDrain, PushPull};
 use crate::rcc::{Enable, Reset, AHB1};
->>>>>>> 1ebf0072
 use crate::stm32::TSC;
 
 #[derive(Clone, Copy, Debug, PartialEq)]
@@ -34,51 +28,6 @@
     InvalidPin(u32),
 }
 
-<<<<<<< HEAD
-=======
-pub trait SamplePin<TSC> {
-    const GROUP: u32;
-    const OFFSET: u32;
-}
-impl SamplePin<TSC> for PB4<Alternate<OpenDrain, 9>> {
-    const GROUP: u32 = 2;
-    const OFFSET: u32 = 0;
-}
-impl SamplePin<TSC> for PB5<Alternate<OpenDrain, 9>> {
-    const GROUP: u32 = 2;
-    const OFFSET: u32 = 1;
-}
-impl SamplePin<TSC> for PB6<Alternate<OpenDrain, 9>> {
-    const GROUP: u32 = 2;
-    const OFFSET: u32 = 2;
-}
-impl SamplePin<TSC> for PB7<Alternate<OpenDrain, 9>> {
-    const GROUP: u32 = 2;
-    const OFFSET: u32 = 3;
-}
-
-pub trait ChannelPin<TSC> {
-    const GROUP: u32;
-    const OFFSET: u32;
-}
-impl ChannelPin<TSC> for PB4<Alternate<PushPull, 9>> {
-    const GROUP: u32 = 2;
-    const OFFSET: u32 = 0;
-}
-impl ChannelPin<TSC> for PB5<Alternate<PushPull, 9>> {
-    const GROUP: u32 = 2;
-    const OFFSET: u32 = 1;
-}
-impl ChannelPin<TSC> for PB6<Alternate<PushPull, 9>> {
-    const GROUP: u32 = 2;
-    const OFFSET: u32 = 2;
-}
-impl ChannelPin<TSC> for PB7<Alternate<PushPull, 9>> {
-    const GROUP: u32 = 2;
-    const OFFSET: u32 = 3;
-}
-
->>>>>>> 1ebf0072
 pub struct Tsc<SPIN> {
     sample_pin: SPIN,
     tsc: TSC,
