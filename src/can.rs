//! # Controller Area Network (CAN) Interface
//!
//! Based on STM32F4xx HAL.

use crate::alternate_functions::{CanRxPin, CanTxPin};
use crate::gpio::AlternatePP;
use crate::pac::CAN1;
use crate::rcc::{Enable, RccBus, Reset};

/* old approach, just kept so it can be moved later?
/// A pair of (TX, RX) pins configured for CAN communication
pub trait Pins: sealed::Sealed {
    /// The CAN peripheral that uses these pins
    type Instance;
}

/// Implements sealed::Sealed and Pins for a (TX, RX) pair of pins associated with a CAN peripheral
/// The alternate function number can be specified after each pin name.
macro_rules! pins {
    ($($PER:ident => ($tx:ident<$txaf:literal>, $rx:ident<$rxaf:literal>),)+) => {
        $(
            impl crate::can::sealed::Sealed for ($tx<crate::gpio::Alternate<PushPull, $txaf, >>, $rx<crate::gpio::Alternate<PushPull, $rxaf>>) {}
            impl crate::can::Pins for ($tx<crate::gpio::Alternate<PushPull, $txaf, >>, $rx<crate::gpio::Alternate<PushPull, $rxaf>>) {
                type Instance = $PER;
            }
        )+
    }
}

mod common_pins {
    use crate::gpio::{
        gpioa::{PA11, PA12},
        gpiob::{PB8, PB9},
        gpiod::{PD0, PD1},
        PushPull,
    };
    use crate::pac::CAN1;

    // All STM32L4 models with CAN support these pins
    pins! {
        CAN1 => (PA12<9>, PA11<9>),
        CAN1 => (PD1<9>, PD0<9>),
        CAN1 => (PB9<9>, PB8<9>),
    }
}

// L4x1
#[cfg(any(feature = "stm32l431", feature = "stm32l451", feature = "stm32l471"))]
mod pb13_pb12_af10 {
    use crate::gpio::{
        gpiob::{PB12, PB13},
        PushPull,
    };
    use crate::pac::CAN1;
<<<<<<< HEAD
    pins! { CAN1 => (PB13<AF10>, PB12<AF10>), }
}
*/

mod sealed {
    pub trait Sealed {}
}

/// Enable/disable peripheral
pub trait Enable: sealed::Sealed {
    /// Enables this peripheral by setting the associated enable bit in an RCC enable register
    fn enable(apb: &mut APB1R1);
=======
    pins! { CAN1 => (PB13<10>, PB12<10>), }
>>>>>>> 1ebf0072
}

impl crate::can::sealed::Sealed for crate::pac::CAN1 {}

/// Interface to the CAN peripheral.
<<<<<<< HEAD
pub struct Can<CAN, PINS> {
    can: CAN,
    pins: PINS,
}

impl<CAN, TX, RX> Can<CAN, (TX, RX)>
where
    CAN: Enable,
    TX: CanTxPin<CAN> + AlternatePP,
    RX: CanRxPin<CAN> + AlternatePP,
{
    /// Creates a CAN interface.
    pub fn new(apb: &mut APB1R1, can: CAN, pins: (TX, RX)) -> Can<CAN, (TX, RX)> {
        CAN::enable(apb);
=======
pub struct Can<CAN, Pins> {
    can: CAN,
    pins: Pins,
}

impl<CAN, P> Can<CAN, P>
where
    CAN: Enable + Reset,
    P: Pins<Instance = CAN>,
{
    /// Creates a CAN interface.
    pub fn new(apb: &mut <CAN as RccBus>::Bus, can: CAN, pins: P) -> Can<CAN, P> {
        CAN::enable(apb);
        CAN::reset(apb);
>>>>>>> 1ebf0072
        Can { can, pins }
    }

    // Split the peripheral back into its components.
<<<<<<< HEAD
    pub fn split(self) -> (CAN, (TX, RX)) {
=======
    pub fn split(self) -> (CAN, P) {
>>>>>>> 1ebf0072
        (self.can, self.pins)
    }
}

unsafe impl<PINS> bxcan::Instance for Can<CAN1, PINS> {
    const REGISTERS: *mut bxcan::RegisterBlock = CAN1::ptr() as *mut _;
}

unsafe impl<PINS> bxcan::FilterOwner for Can<CAN1, PINS> {
    const NUM_FILTER_BANKS: u8 = 14;
}

unsafe impl<PINS> bxcan::MasterInstance for Can<CAN1, PINS> {}<|MERGE_RESOLUTION|>--- conflicted
+++ resolved
@@ -7,73 +7,13 @@
 use crate::pac::CAN1;
 use crate::rcc::{Enable, RccBus, Reset};
 
-/* old approach, just kept so it can be moved later?
-/// A pair of (TX, RX) pins configured for CAN communication
-pub trait Pins: sealed::Sealed {
-    /// The CAN peripheral that uses these pins
-    type Instance;
-}
-
-/// Implements sealed::Sealed and Pins for a (TX, RX) pair of pins associated with a CAN peripheral
-/// The alternate function number can be specified after each pin name.
-macro_rules! pins {
-    ($($PER:ident => ($tx:ident<$txaf:literal>, $rx:ident<$rxaf:literal>),)+) => {
-        $(
-            impl crate::can::sealed::Sealed for ($tx<crate::gpio::Alternate<PushPull, $txaf, >>, $rx<crate::gpio::Alternate<PushPull, $rxaf>>) {}
-            impl crate::can::Pins for ($tx<crate::gpio::Alternate<PushPull, $txaf, >>, $rx<crate::gpio::Alternate<PushPull, $rxaf>>) {
-                type Instance = $PER;
-            }
-        )+
-    }
-}
-
-mod common_pins {
-    use crate::gpio::{
-        gpioa::{PA11, PA12},
-        gpiob::{PB8, PB9},
-        gpiod::{PD0, PD1},
-        PushPull,
-    };
-    use crate::pac::CAN1;
-
-    // All STM32L4 models with CAN support these pins
-    pins! {
-        CAN1 => (PA12<9>, PA11<9>),
-        CAN1 => (PD1<9>, PD0<9>),
-        CAN1 => (PB9<9>, PB8<9>),
-    }
-}
-
-// L4x1
-#[cfg(any(feature = "stm32l431", feature = "stm32l451", feature = "stm32l471"))]
-mod pb13_pb12_af10 {
-    use crate::gpio::{
-        gpiob::{PB12, PB13},
-        PushPull,
-    };
-    use crate::pac::CAN1;
-<<<<<<< HEAD
-    pins! { CAN1 => (PB13<AF10>, PB12<AF10>), }
-}
-*/
-
 mod sealed {
     pub trait Sealed {}
-}
-
-/// Enable/disable peripheral
-pub trait Enable: sealed::Sealed {
-    /// Enables this peripheral by setting the associated enable bit in an RCC enable register
-    fn enable(apb: &mut APB1R1);
-=======
-    pins! { CAN1 => (PB13<10>, PB12<10>), }
->>>>>>> 1ebf0072
 }
 
 impl crate::can::sealed::Sealed for crate::pac::CAN1 {}
 
 /// Interface to the CAN peripheral.
-<<<<<<< HEAD
 pub struct Can<CAN, PINS> {
     can: CAN,
     pins: PINS,
@@ -81,38 +21,19 @@
 
 impl<CAN, TX, RX> Can<CAN, (TX, RX)>
 where
-    CAN: Enable,
+    CAN: Enable + Reset,
     TX: CanTxPin<CAN> + AlternatePP,
     RX: CanRxPin<CAN> + AlternatePP,
 {
     /// Creates a CAN interface.
-    pub fn new(apb: &mut APB1R1, can: CAN, pins: (TX, RX)) -> Can<CAN, (TX, RX)> {
-        CAN::enable(apb);
-=======
-pub struct Can<CAN, Pins> {
-    can: CAN,
-    pins: Pins,
-}
-
-impl<CAN, P> Can<CAN, P>
-where
-    CAN: Enable + Reset,
-    P: Pins<Instance = CAN>,
-{
-    /// Creates a CAN interface.
-    pub fn new(apb: &mut <CAN as RccBus>::Bus, can: CAN, pins: P) -> Can<CAN, P> {
+    pub fn new(apb: &mut <CAN as RccBus>::Bus, can: CAN, pins: (TX, RX)) -> Can<CAN, (TX, RX)> {
         CAN::enable(apb);
         CAN::reset(apb);
->>>>>>> 1ebf0072
         Can { can, pins }
     }
 
     // Split the peripheral back into its components.
-<<<<<<< HEAD
     pub fn split(self) -> (CAN, (TX, RX)) {
-=======
-    pub fn split(self) -> (CAN, P) {
->>>>>>> 1ebf0072
         (self.can, self.pins)
     }
 }
