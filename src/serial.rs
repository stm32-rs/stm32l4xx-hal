//! Serial

use core::fmt;
use core::marker::PhantomData;
use core::ptr;
use core::sync::atomic::{self, Ordering};
use core::ops::DerefMut;
use stable_deref_trait::StableDeref;
use as_slice::AsMutSlice;
use cast::u16;

use crate::hal::serial::{self, Write};
use nb;

use crate::stm32::{USART1, USART2};

<<<<<<< HEAD
// TODO USART3RST is missing atm in stm32l4x1 & stm32l4x2 crate
// Related issue: https://github.com/stm32-rs/stm32-rs/issues/243
#[cfg(any(
    feature = "stm32l4x3",
    feature = "stm32l4x5",
    feature = "stm32l4x6",
))]
use crate::stm32::{USART3};

#[cfg(any(
    feature = "stm32l4x5",
    feature = "stm32l4x6",
))]
use crate::stm32::{UART4};

#[cfg(any(
    feature = "stm32l4x5",
    feature = "stm32l4x6",
))]
use crate::stm32::{UART5};

use crate::gpio::gpioa::{PA2, PA3, PA9, PA10};
=======
use crate::gpio::gpioa::{PA10, PA2, PA3, PA9};
>>>>>>> a027f420
use crate::gpio::gpiob::{PB6, PB7};
use crate::gpio::gpiod::{PD5, PD6};
use crate::gpio::{AF7, Alternate, Input, Floating};

#[cfg(any(
    feature = "stm32l4x3",
    feature = "stm32l4x5",
    feature = "stm32l4x6",
))]
use crate::gpio::gpiob::{PB10, PB11};

#[cfg(any(
    feature = "stm32l4x3",
    feature = "stm32l4x5",
    feature = "stm32l4x6",
))]
use crate::gpio::gpiod::{PD8, PD9};

#[cfg(any(
    feature = "stm32l4x3",
    feature = "stm32l4x5",
    feature = "stm32l4x6",
))]
use crate::gpio::gpioc::{PC10, PC11};

#[cfg(any(
    feature = "stm32l4x5",
    feature = "stm32l4x6",
))]
use crate::gpio::gpioa::{PA0, PA1};

#[cfg(any(
    feature = "stm32l4x5",
    feature = "stm32l4x6",
))]
use crate::gpio::gpioc::{PC12};

#[cfg(any(
    feature = "stm32l4x5",
    feature = "stm32l4x6",
))]
use crate::gpio::gpiod::{PD2};

#[cfg(any(
    feature = "stm32l4x5",
    feature = "stm32l4x6",
))]
use crate::gpio::{AF8};

use crate::rcc::{APB1R1, APB2, Clocks};
use crate::time::{U32Ext, Bps};
use crate::dma::{dma1, CircBuffer};

#[cfg(any(
    feature = "stm32l4x5",
    feature = "stm32l4x6",
))]
use crate::dma::dma2;

/// Interrupt event
pub enum Event {
    /// New data has been received
    Rxne,
    /// New data can be sent
    Txe,
    /// The line has gone idle
    Idle
}

/// Serial error
#[derive(Debug)]
pub enum Error {
    /// Framing error
    Framing,
    /// Noise error
    Noise,
    /// RX buffer overrun
    Overrun,
    /// Parity check error
    Parity,
    #[doc(hidden)]
    _Extensible,
}

pub trait Pins<USART> {
    const REMAP: u8;
}

impl Pins<USART1> for (PA9<Alternate<AF7, Input<Floating>>>, PA10<Alternate<AF7, Input<Floating>>>) {
    const REMAP: u8 = 0;
}

impl Pins<USART1> for (PB6<Alternate<AF7, Input<Floating>>>, PB7<Alternate<AF7, Input<Floating>>>) {
    const REMAP: u8 = 1;
}

impl Pins<USART2> for (PA2<Alternate<AF7, Input<Floating>>>, PA3<Alternate<AF7, Input<Floating>>>) {
    const REMAP: u8 = 0;
}

<<<<<<< HEAD
impl Pins<USART2> for (PD5<Alternate<AF7, Input<Floating>>>, PD6<Alternate<AF7, Input<Floating>>>) {
    const REMAP: u8 = 0;
}

#[cfg(any(
    feature = "stm32l4x3",
    feature = "stm32l4x5",
    feature = "stm32l4x6",
))]
impl Pins<USART3> for (PB10<Alternate<AF7, Input<Floating>>>, PB11<Alternate<AF7, Input<Floating>>>) {
    const REMAP: u8 = 0;
}

#[cfg(any(
    feature = "stm32l4x3",
    feature = "stm32l4x5",
    feature = "stm32l4x6",
))]
impl Pins<USART3> for (PC10<Alternate<AF7, Input<Floating>>>, PC11<Alternate<AF7, Input<Floating>>>) {
    const REMAP: u8 = 0;
}

#[cfg(any(
    feature = "stm32l4x3",
    feature = "stm32l4x5",
    feature = "stm32l4x6",
))]
impl Pins<USART3> for (PD8<Alternate<AF7, Input<Floating>>>, PD9<Alternate<AF7, Input<Floating>>>) {
    const REMAP: u8 = 0;
}

#[cfg(any(
    feature = "stm32l4x5",
    feature = "stm32l4x6",
))]
impl Pins<UART4> for (PA0<Alternate<AF8, Input<Floating>>>, PA1<Alternate<AF8, Input<Floating>>>) {
    const REMAP: u8 = 0;
}

#[cfg(any(
    feature = "stm32l4x5",
    feature = "stm32l4x6",
))]
impl Pins<UART4> for (PC10<Alternate<AF8, Input<Floating>>>, PC11<Alternate<AF8, Input<Floating>>>) {
    const REMAP: u8 = 0;
}

#[cfg(any(
    feature = "stm32l4x5",
    feature = "stm32l4x6",
))]
impl Pins<UART5> for (PC12<Alternate<AF8, Input<Floating>>>, PD2<Alternate<AF8, Input<Floating>>>) {
    const REMAP: u8 = 0;
}

pub enum Parity {
    ParityNone,
    ParityEven,
    ParityOdd,
}

pub enum StopBits {
    #[doc = "1 stop bit"]
    STOP1,
    #[doc = "0.5 stop bits"]
    STOP0P5,
    #[doc = "2 stop bits"]
    STOP2,
    #[doc = "1.5 stop bits"]
    STOP1P5,
}

pub struct Config {
    pub baudrate: Bps,
    pub parity: Parity,
    pub stopbits: StopBits,
}

impl Config {
    pub fn baudrate(mut self, baudrate: Bps) -> Self {
        self.baudrate = baudrate;
        self
    }

    pub fn parity_none(mut self) -> Self {
        self.parity = Parity::ParityNone;
        self
    }

    pub fn parity_even(mut self) -> Self {
        self.parity = Parity::ParityEven;
        self
    }

    pub fn parity_odd(mut self) -> Self {
        self.parity = Parity::ParityOdd;
        self
    }

    pub fn stopbits(mut self, stopbits: StopBits) -> Self {
        self.stopbits = stopbits;
        self
    }
}

impl Default for Config {
    fn default() -> Config {
        let baudrate = 115_200_u32.bps();
        Config {
            baudrate,
            parity: Parity::ParityNone,
            stopbits: StopBits::STOP1,
        }
    }
}
=======
>>>>>>> a027f420

/// Serial abstraction
pub struct Serial<USART, PINS> {
    usart: USART,
    pins: PINS,
}

/// Serial receiver
pub struct Rx<USART> {
    _usart: PhantomData<USART>,
}

/// Serial transmitter
pub struct Tx<USART> {
    _usart: PhantomData<USART>,
}

macro_rules! hal {
    ($(
        $(#[$meta:meta])*
        $USARTX:ident: (
            $usartX:ident,
            $APB:ident,
            $usartXen:ident,
            $usartXrst:ident,
            $pclkX:ident,
            tx: ($dmacst:ident, $tx_chan:path),
            rx: ($dmacsr:ident, $rx_chan:path)
        ),
    )+) => {
        $(
            impl<PINS> Serial<$USARTX, PINS> {
                /// Configures the serial interface and creates the interface
                /// struct.
                ///
                /// `Config` is a config struct that configures baud rate, stop bits and parity.
                ///
                /// `Clocks` passes information about the current frequencies of
                /// the clocks.  The existence of the struct ensures that the
                /// clock settings are fixed.
                ///
                /// The `serial` struct takes ownership over the `USARTX` device
                /// registers and the specified `PINS`
                ///
                /// `MAPR` and `APBX` are register handles which are passed for
                /// configuration. (`MAPR` is used to map the USART to the
                /// corresponding pins. `APBX` is used to reset the USART.)
                pub fn $usartX(
                    usart: $USARTX,
                    pins: PINS,
                    config: Config,
                    clocks: Clocks,
                    apb: &mut $APB,
                ) -> Self
                where
                    PINS: Pins<$USARTX>,
                {
                    // enable or reset $USARTX
                    apb.enr().modify(|_, w| w.$usartXen().set_bit());
                    apb.rstr().modify(|_, w| w.$usartXrst().set_bit());
                    apb.rstr().modify(|_, w| w.$usartXrst().clear_bit());

                    // TODO implement pin remaping

                    // enable DMA transfers
                    usart.cr3.write(|w| w.dmat().set_bit().dmar().set_bit());

                    // disable hardware flow control
                    // usart.cr3.write(|w| w.rtse().clear_bit().ctse().clear_bit());
                    // usart.cr3.write(|w| w.onebit().set_bit());

                    // Configure baud rate
                    let brr = clocks.$pclkX().0 / config.baudrate.0;
                    assert!(brr >= 16, "impossible baud rate");
                    usart.brr.write(|w| unsafe { w.bits(brr) });

                    // Configure parity and word length
                    // Unlike most uart devices, the "word length" of this usart device refers to
                    // the size of the data plus the parity bit. I.e. "word length"=8, parity=even
                    // results in 7 bits of data. Therefore, in order to get 8 bits and one parity
                    // bit, we need to set the "word" length to 9 when using parity bits.
                    let (word_length, parity_control_enable, parity) = match config.parity {
                        Parity::ParityNone => (false, false, false),
                        Parity::ParityEven => (true, true, false),
                        Parity::ParityOdd => (true, true, true),
                    };
                    usart.cr1.modify(|_r, w| {
                        w
                            .m0().bit(word_length)
                            .ps().bit(parity)
                            .pce().bit(parity_control_enable)
                    });

                    // Configure stop bits
                    let stop_bits = match config.stopbits {
                        StopBits::STOP1 => 0b00,
                        StopBits::STOP0P5 => 0b01,
                        StopBits::STOP2 => 0b10,
                        StopBits::STOP1P5 => 0b11,
                    };
                    usart.cr2.modify(|_r, w| {
                        w.stop().bits(stop_bits)
                    });

                    // UE: enable USART
                    // RE: enable receiver
                    // TE: enable transceiver
                    usart
                        .cr1
                        .write(|w| w.ue().set_bit().re().set_bit().te().set_bit());

                    Serial { usart, pins }
                }

                /// Starts listening for an interrupt event
                pub fn listen(&mut self, event: Event) {
                    match event {
                        Event::Rxne => {
                            self.usart.cr1.modify(|_, w| w.rxneie().set_bit())
                        },
                        Event::Txe => {
                            self.usart.cr1.modify(|_, w| w.txeie().set_bit())
                        },
                        Event::Idle => {
                            self.usart.cr1.modify(|_, w| w.idleie().set_bit())
                        },
                    }
                }

                /// Starts listening for an interrupt event
                pub fn unlisten(&mut self, event: Event) {
                    match event {
                        Event::Rxne => {
                            self.usart.cr1.modify(|_, w| w.rxneie().clear_bit())
                        },
                        Event::Txe => {
                            self.usart.cr1.modify(|_, w| w.txeie().clear_bit())
                        },
                        Event::Idle => {
                            self.usart.cr1.modify(|_, w| w.idleie().clear_bit())
                        },
                    }
                }

                /// Splits the `Serial` abstraction into a transmitter and a receiver half
                pub fn split(self) -> (Tx<$USARTX>, Rx<$USARTX>) {
                    (
                        Tx {
                            _usart: PhantomData,
                        },
                        Rx {
                            _usart: PhantomData,
                        },
                    )
                }

                /// Frees the USART peripheral
                pub fn release(self) -> ($USARTX, PINS) {
                    (self.usart, self.pins)
                }
            }

            impl<PINS> serial::Read<u8> for Serial<$USARTX, PINS> {
                type Error = Error;

                fn read(&mut self) -> nb::Result<u8, Error> {
                    let mut rx: Rx<$USARTX> = Rx {
                        _usart: PhantomData,
                    };
                    rx.read()
                }
            }

            impl serial::Read<u8> for Rx<$USARTX> {
                type Error = Error;

                fn read(&mut self) -> nb::Result<u8, Error> {
                    // NOTE(unsafe) atomic read with no side effects
                    let isr = unsafe { (*$USARTX::ptr()).isr.read() };

                    Err(if isr.pe().bit_is_set() {
                        nb::Error::Other(Error::Parity)
                    } else if isr.fe().bit_is_set() {
                        nb::Error::Other(Error::Framing)
                    } else if isr.nf().bit_is_set() {
                        nb::Error::Other(Error::Noise)
                    } else if isr.ore().bit_is_set() {
                        nb::Error::Other(Error::Overrun)
                    } else if isr.rxne().bit_is_set() {
                        // NOTE(read_volatile) see `write_volatile` below
                        return Ok(unsafe {
                            ptr::read_volatile(&(*$USARTX::ptr()).rdr as *const _ as *const _)
                        });
                    } else {
                        nb::Error::WouldBlock
                    })
                }
            }

            impl<PINS> serial::Write<u8> for Serial<$USARTX, PINS> {
                type Error = Error;

                fn flush(&mut self) -> nb::Result<(), Error> {
                    let mut tx: Tx<$USARTX> = Tx {
                        _usart: PhantomData,
                    };
                    tx.flush()
                }

                fn write(&mut self, byte: u8) -> nb::Result<(), Error> {
                    let mut tx: Tx<$USARTX> = Tx {
                        _usart: PhantomData,
                    };
                    tx.write(byte)
                }
            }

            impl serial::Write<u8> for Tx<$USARTX> {
                // NOTE(Void) See section "29.7 USART interrupts"; the only possible errors during
                // transmission are: clear to send (which is disabled in this case) errors and
                // framing errors (which only occur in SmartCard mode); neither of these apply to
                // our hardware configuration
                type Error = Error;

                fn flush(&mut self) -> nb::Result<(), Error> {
                    // NOTE(unsafe) atomic read with no side effects
                    let isr = unsafe { (*$USARTX::ptr()).isr.read() };

                    if isr.tc().bit_is_set() {
                        Ok(())
                    } else {
                        Err(nb::Error::WouldBlock)
                    }
                }

                fn write(&mut self, byte: u8) -> nb::Result<(), Error> {
                    // NOTE(unsafe) atomic read with no side effects
                    let isr = unsafe { (*$USARTX::ptr()).isr.read() };

                    if isr.txe().bit_is_set() {
                        // NOTE(unsafe) atomic write to stateless register
                        // NOTE(write_volatile) 8-bit write that's not possible through the svd2rust API
                        unsafe {
                            ptr::write_volatile(&(*$USARTX::ptr()).tdr as *const _ as *mut _, byte)
                        }
                        Ok(())
                    } else {
                        Err(nb::Error::WouldBlock)
                    }
                }
            }

            impl Rx<$USARTX> {
                pub fn circ_read<B, H>(
                    &self,
                    mut chan: $rx_chan,
                    mut buffer: B,
                ) -> CircBuffer<B, $rx_chan>
                where
                    B: StableDeref<Target = [H; 2]> + DerefMut,
                    H: AsMutSlice<Element = u8>
                {
                    {
                        chan.cmar().write(|w| {
                            w.ma().bits(buffer[0].as_mut_slice().as_ptr() as usize as u32)
                        });
                        chan.cndtr().write(|w|{
                            w.ndt().bits(u16(buffer[0].as_mut_slice().len() * 2).unwrap())
                        });
                        chan.cpar().write(|w| unsafe {
                            w.pa().bits(&(*$USARTX::ptr()).rdr as *const _ as usize as u32)
                        });

                        // Tell DMA to request from serial
                        chan.cselr().write(|w| {
                            w.$dmacsr().bits(0b0010)
                        });

                        // TODO can we weaken this compiler barrier?
                        // NOTE(compiler_fence) operations on `buffer` should not be reordered after
                        // the next statement, which starts the DMA transfer
                        atomic::compiler_fence(Ordering::SeqCst);

                        chan.ccr().modify(|_, w| unsafe {
                            w.mem2mem()
                                .clear_bit()
                                // 00: Low, 01: Medium, 10: High, 11: Very high
                                .pl()
                                .bits(0b01)
                                // 00: 8-bits, 01: 16-bits, 10: 32-bits, 11: Reserved
                                .msize()
                                .bits(0b00)
                                // 00: 8-bits, 01: 16-bits, 10: 32-bits, 11: Reserved
                                .psize()
                                .bits(0b00)
                                // incr mem address
                                .minc()
                                .set_bit()
                                .pinc()
                                .clear_bit()
                                .circ()
                                .set_bit()
                                .dir()
                                .clear_bit()
                                .en()
                                .set_bit()
                        });
                    }

                    CircBuffer::new(buffer, chan)
                }

                /// Checks to see if the usart peripheral has detected an idle line and clears the flag
                pub fn is_idle(&mut self, clear: bool) -> bool {
                    let isr = unsafe { &(*$USARTX::ptr()).isr.read() };
                    let icr = unsafe { &(*$USARTX::ptr()).icr };

                    if isr.idle().bit_is_set() {
                        if clear {
                            icr.write(|w| {
                                w.idlecf()
                                .set_bit()
                            });
                        }
                        true
                    } else {
                        false
                    }
                }
            }
        )+
    }
}

hal! {
    USART1: (usart1, APB2, usart1en, usart1rst, pclk2, tx: (c4s, dma1::C4), rx: (c5s, dma1::C5)),
    USART2: (usart2, APB1R1, usart2en, usart2rst, pclk1, tx: (c7s, dma1::C7), rx: (c6s, dma1::C6)),
}

// TODO USART3RST is missing atm in stm32l4x1 & stm32l4x2 crate
// Related issue: https://github.com/stm32-rs/stm32-rs/issues/243
#[cfg(any(
    feature = "stm32l4x3",
    feature = "stm32l4x5",
    feature = "stm32l4x6",
))]
hal! {
    USART3: (usart3, APB1R1, usart3en, usart3rst, pclk1, tx: (c2s, dma1::C2), rx: (c3s, dma1::C3)),
}

#[cfg(any(
    feature = "stm32l4x5",
    feature = "stm32l4x6",
))]
hal! {
    UART4: (uart4, APB1R1, uart4en, uart4rst, pclk1, tx: (c3s, dma2::C3), rx: (c5s, dma2::C5)),
}

#[cfg(any(
    feature = "stm32l4x5",
    feature = "stm32l4x6",
))]
hal! {
    UART5: (uart5, APB1R1, uart5en, uart5rst, pclk1, tx: (c1s, dma2::C1), rx: (c2s, dma2::C2)),
}

impl<USART, PINS> fmt::Write for Serial<USART, PINS>
where
    Serial<USART, PINS>: crate::hal::serial::Write<u8>,
{
    fn write_str(&mut self, s: &str) -> fmt::Result {
        let _ = s
            .as_bytes()
            .into_iter()
            .map(|c| nb::block!(self.write(*c)))
            .last();
        Ok(())
    }
}

impl<USART> fmt::Write for Tx<USART>
where
    Tx<USART>: crate::hal::serial::Write<u8>,
{
    fn write_str(&mut self, s: &str) -> fmt::Result {
        let _ = s
            .as_bytes()
            .into_iter()
            .map(|c| nb::block!(self.write(*c)))
            .last();
        Ok(())
    }
}<|MERGE_RESOLUTION|>--- conflicted
+++ resolved
@@ -14,7 +14,6 @@
 
 use crate::stm32::{USART1, USART2};
 
-<<<<<<< HEAD
 // TODO USART3RST is missing atm in stm32l4x1 & stm32l4x2 crate
 // Related issue: https://github.com/stm32-rs/stm32-rs/issues/243
 #[cfg(any(
@@ -37,9 +36,6 @@
 use crate::stm32::{UART5};
 
 use crate::gpio::gpioa::{PA2, PA3, PA9, PA10};
-=======
-use crate::gpio::gpioa::{PA10, PA2, PA3, PA9};
->>>>>>> a027f420
 use crate::gpio::gpiob::{PB6, PB7};
 use crate::gpio::gpiod::{PD5, PD6};
 use crate::gpio::{AF7, Alternate, Input, Floating};
@@ -140,7 +136,7 @@
     const REMAP: u8 = 0;
 }
 
-<<<<<<< HEAD
+
 impl Pins<USART2> for (PD5<Alternate<AF7, Input<Floating>>>, PD6<Alternate<AF7, Input<Floating>>>) {
     const REMAP: u8 = 0;
 }
@@ -256,8 +252,6 @@
         }
     }
 }
-=======
->>>>>>> a027f420
 
 /// Serial abstraction
 pub struct Serial<USART, PINS> {
