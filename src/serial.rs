//! Serial module
//!
//! This module support both polling and interrupt based accesses to the serial peripherals.

use core::fmt;
use core::marker::PhantomData;
use core::ops::DerefMut;
use core::ptr;
use core::sync::atomic::{self, Ordering};
use embedded_dma::StaticWriteBuffer;
use stable_deref_trait::StableDeref;

use crate::hal::serial::{self, Write};

use crate::dma::{
    dma1, CircBuffer, DMAFrame, FrameReader, FrameSender, Receive, RxDma, TransferPayload,
    Transmit, TxDma,
};
use crate::dmamux::{DmaInput, DmaMux};
use crate::gpio::{self, Alternate, OpenDrain, PushPull};
use crate::pac;
<<<<<<< HEAD
use crate::rcc::{Clocks, APB1R1, APB1R2, APB2};
=======
use crate::rcc::{Clocks, Enable, RccBus, Reset};
>>>>>>> bf2ded1f
use crate::time::{Bps, U32Ext};

#[cfg(any(
    //feature = "stm32l451", // missing PAC support
    feature = "stm32l452",
    feature = "stm32l462",
    // feature = "stm32l471", // missing PAC support
    feature = "stm32l475",
    feature = "stm32l476",
    feature = "stm32l485",
    feature = "stm32l486",
    feature = "stm32l496",
    feature = "stm32l4a6",
    // feature = "stm32l4p5",
    // feature = "stm32l4q5",
    // feature = "stm32l4r5",
    // feature = "stm32l4s5",
    // feature = "stm32l4r7",
    // feature = "stm32l4s7",
    feature = "stm32l4r9",
    feature = "stm32l4s9",
))]
use crate::dma::dma2;

/// Interrupt event
pub enum Event {
    /// New data has been received
    Rxne,
    /// New data can be sent
    Txe,
    /// The line has gone idle
    Idle,
    /// Character match
    CharacterMatch,
    /// Receiver timeout
    ReceiverTimeout,
}

/// Serial error
#[non_exhaustive]
#[derive(Debug)]
pub enum Error {
    /// Framing error
    Framing,
    /// Noise error
    Noise,
    /// RX buffer overrun
    Overrun,
    /// Parity check error
    Parity,
}

/// USART parity settings
pub enum Parity {
    /// No parity
    ParityNone,
    /// Even parity
    ParityEven,
    /// Odd parity
    ParityOdd,
}

/// USART stopbits settings
pub enum StopBits {
    /// 1 stop bit
    STOP1,
    /// 0.5 stop bits
    STOP0P5,
    /// 2 stop bits
    STOP2,
    // 1.5 stop bits
    STOP1P5,
}

/// USART oversampling settings
pub enum Oversampling {
    /// Oversample 8 times (allows for faster data rates)
    Over8,
    /// Oversample 16 times (higher stability)
    Over16,
}

/// USART Configuration structure
pub struct Config {
    baudrate: Bps,
    parity: Parity,
    stopbits: StopBits,
    oversampling: Oversampling,
    character_match: Option<u8>,
    receiver_timeout: Option<u32>,
    disable_overrun: bool,
    onebit_sampling: bool,
}

impl Config {
    /// Set the baudrate to a specific value
    pub fn baudrate(mut self, baudrate: Bps) -> Self {
        self.baudrate = baudrate;
        self
    }

    /// Set parity to none
    pub fn parity_none(mut self) -> Self {
        self.parity = Parity::ParityNone;
        self
    }

    /// Set parity to even
    pub fn parity_even(mut self) -> Self {
        self.parity = Parity::ParityEven;
        self
    }

    /// Set parity to odd
    pub fn parity_odd(mut self) -> Self {
        self.parity = Parity::ParityOdd;
        self
    }

    /// Set the number of stopbits
    pub fn stopbits(mut self, stopbits: StopBits) -> Self {
        self.stopbits = stopbits;
        self
    }

    /// Set the oversampling size
    pub fn oversampling(mut self, oversampling: Oversampling) -> Self {
        self.oversampling = oversampling;
        self
    }

    /// Set the character match character
    pub fn character_match(mut self, character_match: u8) -> Self {
        self.character_match = Some(character_match);
        self
    }

    /// Set the receiver timeout, the value is the number of bit durations
    ///
    /// Note that it only takes 24 bits, using more than this will cause a panic.
    pub fn receiver_timeout(mut self, receiver_timeout: u32) -> Self {
        assert!(receiver_timeout < 1 << 24);
        self.receiver_timeout = Some(receiver_timeout);
        self
    }

    /// Disable overrun detection
    pub fn with_overrun_disabled(mut self) -> Self {
        self.disable_overrun = true;
        self
    }

    /// Change to onebit sampling
    pub fn with_onebit_sampling(mut self) -> Self {
        self.onebit_sampling = true;
        self
    }
}

impl Default for Config {
    fn default() -> Config {
        let baudrate = 115_200_u32.bps();
        Config {
            baudrate,
            parity: Parity::ParityNone,
            stopbits: StopBits::STOP1,
            oversampling: Oversampling::Over16,
            character_match: None,
            receiver_timeout: None,
            disable_overrun: false,
            onebit_sampling: false,
        }
    }
}

impl From<Bps> for Config {
    fn from(baudrate: Bps) -> Config {
        Config {
            baudrate,
            ..Default::default()
        }
    }
}

/// Serial abstraction
pub struct Serial<USART, PINS> {
    usart: USART,
    pins: PINS,
}

/// Serial receiver
pub struct Rx<USART> {
    _usart: PhantomData<USART>,
}

/// Serial transmitter
pub struct Tx<USART> {
    _usart: PhantomData<USART>,
}

macro_rules! potentially_uncompilable {
    (true, $expr:expr) => { $expr };
    (false, $expr:expr) => {};
    (true, $expr_true:expr, $expr_false:expr) => { $expr_true };
    (false, $expr_true:expr, $expr_false:expr) => { $expr_false };
}

macro_rules! hal {
    ($(
        $(#[$meta:meta])*
        $USARTX:ident: (
            $usartX:ident,
            $pclkX:ident,
<<<<<<< HEAD
            tx: ($dmacst:ident, $dmareq: literal, $tx_chan:path),
            rx: ($dmacsr:ident, $rx_chan:path),
            $is_full_uart:ident,
=======
            tx: ($txdma:ident, $dmatxch:path, $dmatxsel:path),
            rx: ($rxdma:ident, $dmarxch:path, $dmarxsel:path)
>>>>>>> bf2ded1f
        ),
    )+) => {
        $(
            impl<PINS> Serial<pac::$USARTX, PINS> {
                /// Configures the serial interface and creates the interface
                /// struct.
                ///
                /// `Config` is a config struct that configures baud rate, stop bits and parity.
                ///
                /// `Clocks` passes information about the current frequencies of
                /// the clocks.  The existence of the struct ensures that the
                /// clock settings are fixed.
                ///
                /// The `serial` struct takes ownership over the `USARTX` device
                /// registers and the specified `PINS`
                ///
                /// `MAPR` and `APBX` are register handles which are passed for
                /// configuration. (`MAPR` is used to map the USART to the
                /// corresponding pins. `APBX` is used to reset the USART.)
                pub fn $usartX(
                    usart: pac::$USARTX,
                    pins: PINS,
                    config: impl Into<Config>,
                    clocks: Clocks,
                    apb: &mut <pac::$USARTX as RccBus>::Bus,
                ) -> Self
                where
                    PINS: Pins<pac::$USARTX>,
                {
                    let config = config.into();

                    // enable or reset $USARTX
                    <pac::$USARTX>::enable(apb);
                    <pac::$USARTX>::reset(apb);

                    // Reset other registers to disable advanced USART features
                    usart.cr1.reset();
                    usart.cr2.reset();
                    usart.cr3.reset();

<<<<<<< HEAD
                    potentially_uncompilable!($is_full_uart, {
                        // Configure baud rate
                        match config.oversampling {
                            Oversampling::Over8 => {
                                let uartdiv = 2 * clocks.$pclkX().0 / config.baudrate.0;
                                assert!(uartdiv >= 16, "impossible baud rate");

                                let lower = (uartdiv & 0xf) >> 1;
                                let brr = (uartdiv & !0xf) | lower;

                                usart.cr1.modify(|_, w| w.over8().set_bit());
                                usart.brr.write(|w| unsafe { w.bits(brr) });
                            }
                            Oversampling::Over16 => {
                                let brr = clocks.$pclkX().0 / config.baudrate.0;
                                assert!(brr >= 16, "impossible baud rate");

                                usart.brr.write(|w| unsafe { w.bits(brr) });
                            }
                        }
                    },
                    {
                        let fck = clocks.$pclkX().0;
                        assert!((fck >= 3 * config.baudrate.0) && (fck <= 4096 * config.baudrate.0), "impossible baud rate");
                        let brr = 256u64 * (fck as u64) / config.baudrate.0 as u64;
                        let brr = brr as u32;
                        usart.brr.write(|w| unsafe { w.bits(brr) });
                    });
=======
                    // Configure baud rate
                    match config.oversampling {
                        Oversampling::Over8 => {
                            let uartdiv = 2 * clocks.$pclkX().raw() / config.baudrate.0;
                            assert!(uartdiv >= 16, "impossible baud rate");

                            let lower = (uartdiv & 0xf) >> 1;
                            let brr = (uartdiv & !0xf) | lower;

                            usart.cr1.modify(|_, w| w.over8().set_bit());
                            usart.brr.write(|w| unsafe { w.bits(brr) });
                        }
                        Oversampling::Over16 => {
                            let brr = clocks.$pclkX().raw() / config.baudrate.0;
                            assert!(brr >= 16, "impossible baud rate");
>>>>>>> bf2ded1f

                    potentially_uncompilable!($is_full_uart, {
                        if let Some(val) = config.receiver_timeout {
                            usart.rtor.modify(|_, w| w.rto().bits(val));
                        }
                    });

                    // enable DMA transfers
                    usart.cr3.modify(|_, w| w.dmat().set_bit().dmar().set_bit());

                    // Configure hardware flow control (CTS/RTS or RS485 Driver Enable)
                    if PINS::FLOWCTL {
                        usart.cr3.modify(|_, w| w.rtse().set_bit().ctse().set_bit());
                    } else if PINS::DEM {
                        usart.cr3.modify(|_, w| w.dem().set_bit());

                        // Pre/post driver enable set conservative to the max time
                        usart.cr1.modify(|_, w| w.deat().bits(0b1111).dedt().bits(0b1111));
                    } else {
                        usart.cr3.modify(|_, w| w.rtse().clear_bit().ctse().clear_bit());
                    }

                    // Enable One bit sampling method
                    usart.cr3.modify(|_, w| {
                        potentially_uncompilable!($is_full_uart, {
                            if config.onebit_sampling {
                                w.onebit().set_bit();
                            }
                        });

                        if config.disable_overrun {
                            w.ovrdis().set_bit();
                        }

                        // configure Half Duplex
                        if PINS::HALF_DUPLEX {
                            w.hdsel().set_bit();
                        }

                        w
                    });

                    // Configure parity and word length
                    // Unlike most uart devices, the "word length" of this usart device refers to
                    // the size of the data plus the parity bit. I.e. "word length"=8, parity=even
                    // results in 7 bits of data. Therefore, in order to get 8 bits and one parity
                    // bit, we need to set the "word" length to 9 when using parity bits.
                    let (word_length, parity_control_enable, parity) = match config.parity {
                        Parity::ParityNone => (false, false, false),
                        Parity::ParityEven => (true, true, false),
                        Parity::ParityOdd => (true, true, true),
                    };
                    usart.cr1.modify(|_r, w| {
                        w
                            .m0().bit(word_length)
                            .ps().bit(parity)
                            .pce().bit(parity_control_enable)
                    });

                    // Configure stop bits
                    let stop_bits = match config.stopbits {
                        StopBits::STOP1 => 0b00,
                        StopBits::STOP0P5 => 0b01,
                        StopBits::STOP2 => 0b10,
                        StopBits::STOP1P5 => 0b11,
                    };
                    usart.cr2.modify(|_r, w| {
                        w.stop().bits(stop_bits);

                        // Setup character match (if requested)
                        if let Some(c) = config.character_match {
                            w.add().bits(c);
                        }

                        potentially_uncompilable!($is_full_uart, {
                            if config.receiver_timeout.is_some() {
                                w.rtoen().set_bit();
                            }
                        });

                        w
                    });


                    // UE: enable USART
                    // RE: enable receiver
                    // TE: enable transceiver
                    usart
                        .cr1
                        .modify(|_, w| w.ue().set_bit().re().set_bit().te().set_bit());

                    Serial { usart, pins }
                }

                /// Starts listening for an interrupt event
                pub fn listen(&mut self, event: Event) {
                    match event {
                        Event::Rxne => {
                            self.usart.cr1.modify(|_, w| w.rxneie().set_bit())
                        },
                        Event::Txe => {
                            self.usart.cr1.modify(|_, w| w.txeie().set_bit())
                        },
                        Event::Idle => {
                            self.usart.cr1.modify(|_, w| w.idleie().set_bit())
                        },
                        Event::CharacterMatch => {
                            self.usart.cr1.modify(|_, w| w.cmie().set_bit())
                        },
                        Event::ReceiverTimeout => {
                            potentially_uncompilable!($is_full_uart, { self.usart.cr1.modify(|_, w| w.rtoie().set_bit()) });
                        },
                    }
                }

                /// Check for, and return, any errors
                ///
                /// See [`Rx::check_for_error`].
                pub fn check_for_error() -> Result<(), Error> {
                    let mut rx: Rx<pac::$USARTX> = Rx {
                        _usart: PhantomData,
                    };
                    rx.check_for_error()
                }

                /// Stops listening for an interrupt event
                pub fn unlisten(&mut self, event: Event) {
                    match event {
                        Event::Rxne => {
                            self.usart.cr1.modify(|_, w| w.rxneie().clear_bit())
                        },
                        Event::Txe => {
                            self.usart.cr1.modify(|_, w| w.txeie().clear_bit())
                        },
                        Event::Idle => {
                            self.usart.cr1.modify(|_, w| w.idleie().clear_bit())
                        },
                        Event::CharacterMatch => {
                            self.usart.cr1.modify(|_, w| w.cmie().clear_bit())
                        },
                        Event::ReceiverTimeout => {
                            potentially_uncompilable!($is_full_uart, { self.usart.cr1.modify(|_, w| w.rtoie().clear_bit()) });
                        },
                    }
                }

                /// Splits the `Serial` abstraction into a transmitter and a receiver half
                pub fn split(self) -> (Tx<pac::$USARTX>, Rx<pac::$USARTX>) {
                    (
                        Tx {
                            _usart: PhantomData,
                        },
                        Rx {
                            _usart: PhantomData,
                        },
                    )
                }

                /// Frees the USART peripheral
                pub fn release(self) -> (pac::$USARTX, PINS) {
                    (self.usart, self.pins)
                }
            }

            impl<PINS> serial::Read<u8> for Serial<pac::$USARTX, PINS> {
                type Error = Error;

                fn read(&mut self) -> nb::Result<u8, Error> {
                    let mut rx: Rx<pac::$USARTX> = Rx {
                        _usart: PhantomData,
                    };
                    rx.read()
                }
            }

            impl serial::Read<u8> for Rx<pac::$USARTX> {
                type Error = Error;

                fn read(&mut self) -> nb::Result<u8, Error> {
                    self.check_for_error()?;

                    // NOTE(unsafe) atomic read with no side effects
                    let isr = unsafe { (*pac::$USARTX::ptr()).isr.read() };

                    if isr.rxne().bit_is_set() {
                        // NOTE(read_volatile) see `write_volatile` below
                        return Ok(unsafe {
                            ptr::read_volatile(&(*pac::$USARTX::ptr()).rdr as *const _ as *const _)
                        });
                    }

                    Err(nb::Error::WouldBlock)
                }
            }

            impl<PINS> serial::Write<u8> for Serial<pac::$USARTX, PINS> {
                type Error = Error;

                fn flush(&mut self) -> nb::Result<(), Error> {
                    let mut tx: Tx<pac::$USARTX> = Tx {
                        _usart: PhantomData,
                    };
                    tx.flush()
                }

                fn write(&mut self, byte: u8) -> nb::Result<(), Error> {
                    let mut tx: Tx<pac::$USARTX> = Tx {
                        _usart: PhantomData,
                    };
                    tx.write(byte)
                }
            }

            impl serial::Write<u8> for Tx<pac::$USARTX> {
                // NOTE(Void) See section "29.7 USART interrupts"; the only possible errors during
                // transmission are: clear to send (which is disabled in this case) errors and
                // framing errors (which only occur in SmartCard mode); neither of these apply to
                // our hardware configuration
                type Error = Error;

                fn flush(&mut self) -> nb::Result<(), Error> {
                    // NOTE(unsafe) atomic read with no side effects
                    let isr = unsafe { (*pac::$USARTX::ptr()).isr.read() };

                    if isr.tc().bit_is_set() {
                        Ok(())
                    } else {
                        Err(nb::Error::WouldBlock)
                    }
                }

                fn write(&mut self, byte: u8) -> nb::Result<(), Error> {
                    // NOTE(unsafe) atomic read with no side effects
                    let isr = unsafe { (*pac::$USARTX::ptr()).isr.read() };

                    if isr.txe().bit_is_set() {
                        // NOTE(unsafe) atomic write to stateless register
                        // NOTE(write_volatile) 8-bit write that's not possible through the svd2rust API
                        unsafe {
                            ptr::write_volatile(&(*pac::$USARTX::ptr()).tdr as *const _ as *mut _, byte)
                        }
                        Ok(())
                    } else {
                        Err(nb::Error::WouldBlock)
                    }
                }
            }

            impl embedded_hal::blocking::serial::write::Default<u8>
                for Tx<pac::$USARTX> {}

            pub type $rxdma = RxDma<Rx<pac::$USARTX>, $dmarxch>;
            pub type $txdma = TxDma<Tx<pac::$USARTX>, $dmatxch>;

            impl Receive for $rxdma {
                type RxChannel = $dmarxch;
                type TransmittedWord = u8;
            }

            impl Transmit for $txdma {
                type TxChannel = $dmatxch;
                type ReceivedWord = u8;
            }

            impl TransferPayload for $rxdma {
                fn start(&mut self) {
                    self.channel.start();
                }
                fn stop(&mut self) {
                    self.channel.stop();
                }
            }

            impl TransferPayload for $txdma {
                fn start(&mut self) {
                    self.channel.start();
                }
                fn stop(&mut self) {
                    self.channel.stop();
                }
            }

            impl Rx<pac::$USARTX> {
                pub fn with_dma(self, channel: $dmarxch) -> $rxdma {
                    RxDma {
                        payload: self,
                        channel,
                    }
                }

                /// Check for, and return, any errors
                ///
                /// The `read` methods can only return one error at a time, but
                /// there might actually be multiple errors. This method will
                /// return and clear a currently active error. Once it returns
                /// `Ok(())`, it should be possible to proceed with the next
                /// `read` call unimpeded.
                pub fn check_for_error(&mut self) -> Result<(), Error> {
                    // NOTE(unsafe): Only used for atomic access.
                    let isr = unsafe { (*pac::$USARTX::ptr()).isr.read() };
                    let icr = unsafe { &(*pac::$USARTX::ptr()).icr };

                    if isr.pe().bit_is_set() {
                        icr.write(|w| w.pecf().clear());
                        return Err(Error::Parity);
                    }
                    if isr.fe().bit_is_set() {
                        icr.write(|w| w.fecf().clear());
                        return Err(Error::Framing);
                    }
                    if isr.nf().bit_is_set() {
                        icr.write(|w| w.ncf().clear());
                        return Err(Error::Noise);
                    }
                    if isr.ore().bit_is_set() {
                        icr.write(|w| w.orecf().clear());
                        return Err(Error::Overrun);
                    }

                    Ok(())
                }

                /// Checks to see if the USART peripheral has detected an idle line and clears
                /// the flag
                pub fn is_idle(&mut self, clear: bool) -> bool {
                    let isr = unsafe { &(*pac::$USARTX::ptr()).isr.read() };
                    let icr = unsafe { &(*pac::$USARTX::ptr()).icr };

                    if isr.idle().bit_is_set() {
                        if clear {
                            icr.write(|w| w.idlecf().set_bit() );
                        }
                        true
                    } else {
                        false
                    }
                }


                /// Checks to see if the USART peripheral has detected an receiver timeout and
                /// clears the flag
                pub fn is_receiver_timeout(&mut self, clear: bool) -> bool {
                    let isr = unsafe { &(*pac::$USARTX::ptr()).isr.read() };
                    let icr = unsafe { &(*pac::$USARTX::ptr()).icr };

                    if isr.rtof().bit_is_set() {
                        if clear {
                            icr.write(|w| w.rtocf().set_bit() );
                        }
                        true
                    } else {
                        false
                    }
                }

                /// Checks to see if the USART peripheral has detected an character match and
                /// clears the flag
<<<<<<< HEAD
                pub fn is_receiver_timeout(&mut self, _clear: bool) -> bool {
                    potentially_uncompilable!($is_full_uart, {
                        let isr = unsafe { &(*pac::$USARTX::ptr()).isr.read() };
                        let icr = unsafe { &(*pac::$USARTX::ptr()).icr };
                        if isr.rtof().bit_is_set() {
                            if _clear {
                                icr.write(|w| w.rtocf().set_bit() );
                            }
                            true
                        } else {
                            false
=======
                pub fn check_character_match(&mut self, clear: bool) -> bool {
                    let isr = unsafe { &(*pac::$USARTX::ptr()).isr.read() };
                    let icr = unsafe { &(*pac::$USARTX::ptr()).icr };

                    if isr.cmf().bit_is_set() {
                        if clear {
                            icr.write(|w| w.cmcf().set_bit() );
>>>>>>> bf2ded1f
                        }
                    }, { false })
                }
            }

            impl crate::dma::CharacterMatch for Rx<pac::$USARTX> {
                /// Checks to see if the USART peripheral has detected an character match and
                /// clears the flag
                fn check_character_match(&mut self, clear: bool) -> bool {
                    self.check_character_match(clear)
                }
            }

            impl crate::dma::ReceiverTimeout for Rx<pac::$USARTX> {
                fn check_receiver_timeout(&mut self, clear: bool) -> bool {
                    self.is_receiver_timeout(clear)
                }
            }

            impl crate::dma::OperationError<(), Error> for Rx<pac::$USARTX>{
                fn check_operation_error(&mut self) -> Result<(), Error> {
                    self.check_for_error()
                }
            }

            impl Tx<pac::$USARTX> {
                pub fn with_dma(self, channel: $dmatxch) -> $txdma {
                    TxDma {
                        payload: self,
                        channel,
                    }
                }
            }

            impl $rxdma {
                pub fn split(mut self) -> (Rx<pac::$USARTX>, $dmarxch) {
                    self.stop();
                    let RxDma {payload, channel} = self;
                    (
                        payload,
                        channel
                    )
                }
            }

            impl $txdma {
                pub fn split(mut self) -> (Tx<pac::$USARTX>, $dmatxch) {
                    self.stop();
                    let TxDma {payload, channel} = self;
                    (
                        payload,
                        channel,
                    )
                }
            }

            impl<B> crate::dma::CircReadDma<B, u8> for $rxdma
            where
                &'static mut B: StaticWriteBuffer<Word = u8>,
                B: 'static,
                Self: core::marker::Sized,
            {
                fn circ_read(mut self, mut buffer: &'static mut B,
                ) -> CircBuffer<B, Self>
                {
                    let (ptr, len) = unsafe { buffer.static_write_buffer() };
                    self.channel.set_peripheral_address(
                        unsafe { &(*pac::$USARTX::ptr()).rdr as *const _ as u32 },
                        false,
                    );
                    self.channel.set_memory_address(ptr as u32, true);
                    self.channel.set_transfer_length(len as u16);

                    // Tell DMA to request from serial
                    self.channel.set_request_line($dmarxsel).unwrap();

                    self.channel.ccr().modify(|_, w| {
                        w
                            // memory to memory mode disabled
                            .mem2mem()
                            .clear_bit()
                            // medium channel priority level
                            .pl()
                            .medium()
                            // 8-bit memory size
                            .msize()
                            .bits8()
                            // 8-bit peripheral size
                            .psize()
                            .bits8()
                            // circular mode disabled
                            .circ()
                            .set_bit()
                            // write to memory
                            .dir()
                            .clear_bit()
                    });

                    // NOTE(compiler_fence) operations on `buffer` should not be reordered after
                    // the next statement, which starts the DMA transfer
                    atomic::compiler_fence(Ordering::Release);

                    self.start();

                    CircBuffer::new(buffer, self)
                }
            }

            impl $rxdma {
                /// Create a frame reader that can either react on the Character match interrupt or
                /// Transfer Complete from the DMA.
                pub fn frame_reader<BUFFER, const N: usize>(
                    mut self,
                    buffer: BUFFER,
                ) -> FrameReader<BUFFER, Self, N>
                    where
                        BUFFER: Sized + StableDeref<Target = DMAFrame<N>> + DerefMut + 'static,
                {
                    let usart = unsafe{ &(*pac::$USARTX::ptr()) };

                    // Setup DMA transfer
                    let buf = &*buffer;
                    self.channel.set_peripheral_address(&usart.rdr as *const _ as u32, false);
                    self.channel.set_memory_address(unsafe { buf.buffer_address_for_dma() } as u32, true);
                    self.channel.set_transfer_length(buf.max_len() as u16);

                    // Tell DMA to request from serial
                    self.channel.set_request_line($dmarxsel).unwrap();

                    self.channel.ccr().modify(|_, w| {
                        w
                            // memory to memory mode disabled
                            .mem2mem()
                            .clear_bit()
                            // medium channel priority level
                            .pl()
                            .medium()
                            // 8-bit memory size
                            .msize()
                            .bits8()
                            // 8-bit peripheral size
                            .psize()
                            .bits8()
                            // Peripheral -> Mem
                            .dir()
                            .clear_bit()
                    });

                    // NOTE(compiler_fence) operations on `buffer` should not be reordered after
                    // the next statement, which starts the DMA transfer
                    atomic::compiler_fence(Ordering::Release);

                    self.channel.start();

                    FrameReader::new(buffer, self, usart.cr2.read().add().bits())
                }
            }

            impl $txdma {
                /// Creates a new DMA frame sender
                pub fn frame_sender<BUFFER, const N: usize>(
                    mut self,
                ) -> FrameSender<BUFFER, Self, N>
                    where
                        BUFFER: Sized + StableDeref<Target = DMAFrame<N>> + DerefMut + 'static,
                {
                    let usart = unsafe{ &(*pac::$USARTX::ptr()) };

                    // Setup DMA
                    self.channel.set_peripheral_address(&usart.tdr as *const _ as u32, false);

                    // Tell DMA to request from serial
<<<<<<< HEAD
                    channel.cselr().modify(|_, w| {
                        w.$dmacst().bits($dmareq)
                    });
=======
                    self.channel.set_request_line($dmatxsel).unwrap();
>>>>>>> bf2ded1f

                    self.channel.ccr().modify(|_, w| unsafe {
                        w.mem2mem()
                            .clear_bit()
                            // 00: Low, 01: Medium, 10: High, 11: Very high
                            .pl()
                            .bits(0b01)
                            // 00: 8-bits, 01: 16-bits, 10: 32-bits, 11: Reserved
                            .msize()
                            .bits(0b00)
                            // 00: 8-bits, 01: 16-bits, 10: 32-bits, 11: Reserved
                            .psize()
                            .bits(0b00)
                            // Mem -> Peripheral
                            .dir()
                            .set_bit()
                    });

                    FrameSender::new(self)
                }
            }
        )+
    }
}

hal! {
<<<<<<< HEAD
    USART1: (usart1, APB2, usart1en, usart1rst, pclk2, tx: (c4s, 0b0010, dma1::C4), rx: (c5s, dma1::C5), true,),
    USART2: (usart2, APB1R1, usart2en, usart2rst, pclk1, tx: (c7s, 0b0010, dma1::C7), rx: (c6s, dma1::C6), true,),
=======
    USART1: (usart1, pclk2, tx: (TxDma1, dma1::C4, DmaInput::Usart1Tx), rx: (RxDma1, dma1::C5, DmaInput::Usart1Rx)),
    USART2: (usart2, pclk1, tx: (TxDma2, dma1::C7, DmaInput::Usart2Tx), rx: (RxDma2, dma1::C6, DmaInput::Usart2Rx)),
>>>>>>> bf2ded1f
}

#[cfg(not(any(feature = "stm32l432", feature = "stm32l442")))]
hal! {
<<<<<<< HEAD
    USART3: (usart3, APB1R1, usart3en, usart3rst, pclk1, tx: (c2s, 0b0010, dma1::C2), rx: (c3s, dma1::C3), true,),
=======
    USART3: (usart3, pclk1, tx: (TxDma3, dma1::C2, DmaInput::Usart3Tx), rx: (RxDma3, dma1::C3, DmaInput::Usart3Rx)),
>>>>>>> bf2ded1f
}

#[cfg(any(
    // feature = "stm32l451", // missing PAC support
    feature = "stm32l452", // missing PAC support
    feature = "stm32l462", // missing PAC support
    // feature = "stm32l471", // missing PAC support
    feature = "stm32l475",
    feature = "stm32l476",
    feature = "stm32l485",
    feature = "stm32l486",
    feature = "stm32l496",
    feature = "stm32l4a6",
    // feature = "stm32l4p5",
    // feature = "stm32l4q5",
    // feature = "stm32l4r5",
    // feature = "stm32l4s5",
    // feature = "stm32l4r7",
    // feature = "stm32l4s7",
    feature = "stm32l4r9",
    feature = "stm32l4s9",
))]
hal! {
<<<<<<< HEAD
    UART4: (uart4, APB1R1, uart4en, uart4rst, pclk1, tx: (c3s, 0b0010, dma2::C3), rx: (c5s, dma2::C5), true,),
=======
    UART4: (uart4, pclk1, tx: (TxDma4, dma2::C3, DmaInput::Uart4Tx), rx: (RxDma4, dma2::C5, DmaInput::Uart4Rx)),
>>>>>>> bf2ded1f
}

#[cfg(any(
    // feature = "stm32l471", // missing PAC support
    feature = "stm32l475",
    feature = "stm32l476",
    feature = "stm32l485",
    feature = "stm32l486",
    feature = "stm32l496",
    feature = "stm32l4a6",
    // feature = "stm32l4p5",
    // feature = "stm32l4q5",
    // feature = "stm32l4r5",
    // feature = "stm32l4s5",
    // feature = "stm32l4r7",
    // feature = "stm32l4s7",
    feature = "stm32l4r9",
    feature = "stm32l4s9",
))]
hal! {
<<<<<<< HEAD
    UART5: (uart5, APB1R1, uart5en, uart5rst, pclk1, tx: (c1s, 0b0010, dma2::C1), rx: (c2s, dma2::C2), true,),
}

#[cfg(feature = "stm32l4x6")]
hal! {
    LPUART1: (lpuart1, APB1R2, lpuart1en, lpuart1rst, pclk1, tx: (c6s, 0b0100, dma2::C6), rx: (c7s, dma2::C7), false,),
=======
    UART5: (uart5, pclk1, tx: (TxDma5, dma2::C1, DmaInput::Uart5Tx), rx: (RxDma5, dma2::C2, DmaInput::Uart5Rx)),
>>>>>>> bf2ded1f
}

impl<USART, PINS> fmt::Write for Serial<USART, PINS>
where
    Serial<USART, PINS>: crate::hal::serial::Write<u8>,
{
    fn write_str(&mut self, s: &str) -> fmt::Result {
        let _ = s
            .as_bytes()
            .iter()
            .map(|c| nb::block!(self.write(*c)))
            .last();
        Ok(())
    }
}

impl<USART> fmt::Write for Tx<USART>
where
    Tx<USART>: crate::hal::serial::Write<u8>,
{
    fn write_str(&mut self, s: &str) -> fmt::Result {
        let _ = s
            .as_bytes()
            .iter()
            .map(|c| nb::block!(self.write(*c)))
            .last();
        Ok(())
    }
}

/// Marks pins as being as being TX pins for the given USART instance
pub trait TxPin<Instance>: private::SealedTx {}

/// Marks pins as being TX Half Duplex pins for the given USART instance
pub trait TxHalfDuplexPin<Instance>: private::SealedTxHalfDuplex {}

/// Marks pins as being as being RX pins for the given USART instance
pub trait RxPin<Instance>: private::SealedRx {}

/// Marks pins as being as being RTS pins for the given USART instance
pub trait RtsDePin<Instance>: private::SealedRtsDe {}

/// Marks pins as being as being CTS pins for the given USART instance
pub trait CtsPin<Instance>: private::SealedCts {}

macro_rules! impl_pin_traits {
    (
        $(
            $instance:ident: {
                $(
                    $af:literal: {
                        TX: $($tx:ident),*;
                        RX: $($rx:ident),*;
                        RTS_DE: $($rts_de:ident),*;
                        CTS: $($cts:ident),*;
                    }
                )*
            }
        )*
    ) => {
        $(
            $(
                $(
                    impl private::SealedTx for
                        gpio::$tx<Alternate<PushPull, $af>> {}
                    impl TxPin<pac::$instance> for
                        gpio::$tx<Alternate<PushPull, $af>> {}
                )*

                $(
                    impl private::SealedTxHalfDuplex for
                        gpio::$tx<Alternate<OpenDrain, $af>> {}
                    impl TxHalfDuplexPin<pac::$instance> for
                        gpio::$tx<Alternate<OpenDrain, $af>> {}
                )*

                $(
                    impl private::SealedRx for
                        gpio::$rx<Alternate<PushPull, $af>> {}
                    impl RxPin<pac::$instance> for
                        gpio::$rx<Alternate<PushPull, $af>> {}
                )*

                $(
                    impl private::SealedRtsDe for
                        gpio::$rts_de<Alternate<PushPull, $af>> {}
                    impl RtsDePin<pac::$instance> for
                        gpio::$rts_de<Alternate<PushPull, $af>> {}
                )*

                $(
                    impl private::SealedCts for
                        gpio::$cts<Alternate<PushPull, $af>> {}
                    impl CtsPin<pac::$instance> for
                        gpio::$cts<Alternate<PushPull, $af>> {}
                )*
            )*
        )*
    };
}

impl_pin_traits! {
    USART1: {
        7: {
            TX: PA9, PB6;
            RX: PA10, PB7;
            RTS_DE: PA12, PB3;
            CTS: PA11, PB4;
        }
    }
    USART2: {
        7: {
            TX: PA2, PD5;
            RX: PA3, PD6;
            RTS_DE: PA1, PD4;
            CTS: PA0, PD3;
        }
        3: {
            TX: ;
            RX: PA15;
            RTS_DE: ;
            CTS: ;
        }
    }
    USART3: {
        7: {
            TX: PB10, PC4, PC10, PD8;
            RX: PB11, PC5, PC11, PD9;
            RTS_DE: PB1, PB14, PD2, PD12;
            CTS: PA6, PB13, PD11;
        }
    }
}

#[cfg(any(
    // feature = "stm32l451",
    feature = "stm32l452",
    feature = "stm32l462",
    // feature = "stm32l471",
    // feature = "stm32l475",
    // feature = "stm32l476",
    // feature = "stm32l485",
    // feature = "stm32l486",
    // feature = "stm32l496",
    // feature = "stm32l4a6",
    // feature = "stm32l4p5",
    // feature = "stm32l4q5",
    // feature = "stm32l4r5",
    // feature = "stm32l4s5",
    // feature = "stm32l4r7",
    // feature = "stm32l4s7",
    // feature = "stm32l4r9",
    // feature = "stm32l4s9",
))]
impl_pin_traits! {
    USART3: {
        7: {
            TX: ;
            RX: ;
            RTS_DE: PA15;
            CTS: ;
        }
    }
}

#[cfg(any(
    // feature = "stm32l451",
    feature = "stm32l452",
    feature = "stm32l462",
    // feature = "stm32l471",
    feature = "stm32l475",
    feature = "stm32l476",
    feature = "stm32l485",
    feature = "stm32l486",
    feature = "stm32l496",
    feature = "stm32l4a6",
    // feature = "stm32l4p5",
    // feature = "stm32l4q5",
    // feature = "stm32l4r5",
    // feature = "stm32l4s5",
    // feature = "stm32l4r7",
    // feature = "stm32l4s7",
    feature = "stm32l4r9",
    feature = "stm32l4s9",
))]
impl_pin_traits! {
    UART4: {
        8: {
            TX: PA0, PC10;
            RX: PA1, PC11;
            RTS_DE: PA15;
            CTS: PB7;
        }
    }
}

#[cfg(any(
    // feature = "stm32l471", ,, missing PAC support
    feature = "stm32l475",
    feature = "stm32l476",
    feature = "stm32l485",
    feature = "stm32l486",
    feature = "stm32l496",
    feature = "stm32l4a6",
    // feature = "stm32l4p5",
    // feature = "stm32l4q5",
    // feature = "stm32l4r5",
    // feature = "stm32l4s5",
    // feature = "stm32l4r7",
    // feature = "stm32l4s7",
    feature = "stm32l4r9",
    feature = "stm32l4s9",
))]
impl_pin_traits! {
    UART5: {
        8: {
            TX: PC12;
            RX: PD2;
            RTS_DE: PB4;
            CTS: PB5;
        }
    }
}

#[cfg(feature = "stm32l4x6")]
impl_pin_traits! {
    LPUART1: {
        AF8: {
            TX: PB11;
            RX: PB10;
            RTS_DE: ;
            CTS: ;
        }
    }
}

/// Pins trait for detecting hardware flow control or RS485 mode.
pub trait Pins<USART> {
    const FLOWCTL: bool;
    const DEM: bool;
    const HALF_DUPLEX: bool;
}

// No flow control, just Rx+Tx
impl<Instance, Tx, Rx> Pins<Instance> for (Tx, Rx)
where
    Tx: TxPin<Instance>,
    Rx: RxPin<Instance>,
{
    const FLOWCTL: bool = false;
    const DEM: bool = false;
    const HALF_DUPLEX: bool = false;
}

// No flow control Half_duplex, just Tx
impl<Instance, Tx> Pins<Instance> for (Tx,)
where
    Tx: TxHalfDuplexPin<Instance>,
{
    const FLOWCTL: bool = false;
    const DEM: bool = false;
    const HALF_DUPLEX: bool = true;
}

// Hardware flow control, Rx+Tx+Rts+Cts
impl<Instance, Tx, Rx, Rts, Cts> Pins<Instance> for (Tx, Rx, Rts, Cts)
where
    Tx: TxPin<Instance>,
    Rx: RxPin<Instance>,
    Rts: RtsDePin<Instance>,
    Cts: CtsPin<Instance>,
{
    const FLOWCTL: bool = true;
    const DEM: bool = false;
    const HALF_DUPLEX: bool = false;
}

// DEM for RS485 mode
impl<Instance, Tx, Rx, De> Pins<Instance> for (Tx, Rx, De)
where
    Tx: TxPin<Instance>,
    Rx: RxPin<Instance>,
    De: RtsDePin<Instance>,
{
    const FLOWCTL: bool = false;
    const DEM: bool = true;
    const HALF_DUPLEX: bool = false;
}

/// Contains supertraits used to restrict which traits users can implement
mod private {
    pub trait SealedTx {}
    pub trait SealedTxHalfDuplex {}
    pub trait SealedRx {}
    pub trait SealedRtsDe {}
    pub trait SealedCts {}
}<|MERGE_RESOLUTION|>--- conflicted
+++ resolved
@@ -19,11 +19,7 @@
 use crate::dmamux::{DmaInput, DmaMux};
 use crate::gpio::{self, Alternate, OpenDrain, PushPull};
 use crate::pac;
-<<<<<<< HEAD
-use crate::rcc::{Clocks, APB1R1, APB1R2, APB2};
-=======
 use crate::rcc::{Clocks, Enable, RccBus, Reset};
->>>>>>> bf2ded1f
 use crate::time::{Bps, U32Ext};
 
 #[cfg(any(
@@ -237,14 +233,9 @@
         $USARTX:ident: (
             $usartX:ident,
             $pclkX:ident,
-<<<<<<< HEAD
-            tx: ($dmacst:ident, $dmareq: literal, $tx_chan:path),
-            rx: ($dmacsr:ident, $rx_chan:path),
+            tx: ($txdma:ident, $dmatxch:path, $dmatxsel:path),
+            rx: ($rxdma:ident, $dmarxch:path, $dmarxsel:path),
             $is_full_uart:ident,
-=======
-            tx: ($txdma:ident, $dmatxch:path, $dmatxsel:path),
-            rx: ($rxdma:ident, $dmarxch:path, $dmarxsel:path)
->>>>>>> bf2ded1f
         ),
     )+) => {
         $(
@@ -285,12 +276,11 @@
                     usart.cr2.reset();
                     usart.cr3.reset();
 
-<<<<<<< HEAD
                     potentially_uncompilable!($is_full_uart, {
                         // Configure baud rate
                         match config.oversampling {
                             Oversampling::Over8 => {
-                                let uartdiv = 2 * clocks.$pclkX().0 / config.baudrate.0;
+                                let uartdiv = 2 * clocks.$pclkX().raw() / config.baudrate.0;
                                 assert!(uartdiv >= 16, "impossible baud rate");
 
                                 let lower = (uartdiv & 0xf) >> 1;
@@ -300,7 +290,7 @@
                                 usart.brr.write(|w| unsafe { w.bits(brr) });
                             }
                             Oversampling::Over16 => {
-                                let brr = clocks.$pclkX().0 / config.baudrate.0;
+                                let brr = clocks.$pclkX().raw() / config.baudrate.0;
                                 assert!(brr >= 16, "impossible baud rate");
 
                                 usart.brr.write(|w| unsafe { w.bits(brr) });
@@ -308,29 +298,12 @@
                         }
                     },
                     {
-                        let fck = clocks.$pclkX().0;
+                        let fck = clocks.$pclkX().raw();
                         assert!((fck >= 3 * config.baudrate.0) && (fck <= 4096 * config.baudrate.0), "impossible baud rate");
                         let brr = 256u64 * (fck as u64) / config.baudrate.0 as u64;
                         let brr = brr as u32;
                         usart.brr.write(|w| unsafe { w.bits(brr) });
                     });
-=======
-                    // Configure baud rate
-                    match config.oversampling {
-                        Oversampling::Over8 => {
-                            let uartdiv = 2 * clocks.$pclkX().raw() / config.baudrate.0;
-                            assert!(uartdiv >= 16, "impossible baud rate");
-
-                            let lower = (uartdiv & 0xf) >> 1;
-                            let brr = (uartdiv & !0xf) | lower;
-
-                            usart.cr1.modify(|_, w| w.over8().set_bit());
-                            usart.brr.write(|w| unsafe { w.bits(brr) });
-                        }
-                        Oversampling::Over16 => {
-                            let brr = clocks.$pclkX().raw() / config.baudrate.0;
-                            assert!(brr >= 16, "impossible baud rate");
->>>>>>> bf2ded1f
 
                     potentially_uncompilable!($is_full_uart, {
                         if let Some(val) = config.receiver_timeout {
@@ -669,38 +642,29 @@
                     }
                 }
 
-
                 /// Checks to see if the USART peripheral has detected an receiver timeout and
                 /// clears the flag
                 pub fn is_receiver_timeout(&mut self, clear: bool) -> bool {
-                    let isr = unsafe { &(*pac::$USARTX::ptr()).isr.read() };
-                    let icr = unsafe { &(*pac::$USARTX::ptr()).icr };
-
-                    if isr.rtof().bit_is_set() {
-                        if clear {
-                            icr.write(|w| w.rtocf().set_bit() );
-                        }
-                        true
-                    } else {
-                        false
-                    }
-                }
-
-                /// Checks to see if the USART peripheral has detected an character match and
-                /// clears the flag
-<<<<<<< HEAD
-                pub fn is_receiver_timeout(&mut self, _clear: bool) -> bool {
                     potentially_uncompilable!($is_full_uart, {
                         let isr = unsafe { &(*pac::$USARTX::ptr()).isr.read() };
                         let icr = unsafe { &(*pac::$USARTX::ptr()).icr };
+
                         if isr.rtof().bit_is_set() {
-                            if _clear {
+                            if clear {
                                 icr.write(|w| w.rtocf().set_bit() );
                             }
                             true
                         } else {
                             false
-=======
+                        }
+                    }, {
+                        let _ = clear;
+                        false
+                    })
+                }
+
+                /// Checks to see if the USART peripheral has detected an character match and
+                /// clears the flag
                 pub fn check_character_match(&mut self, clear: bool) -> bool {
                     let isr = unsafe { &(*pac::$USARTX::ptr()).isr.read() };
                     let icr = unsafe { &(*pac::$USARTX::ptr()).icr };
@@ -708,9 +672,11 @@
                     if isr.cmf().bit_is_set() {
                         if clear {
                             icr.write(|w| w.cmcf().set_bit() );
->>>>>>> bf2ded1f
                         }
-                    }, { false })
+                        true
+                    } else {
+                        false
+                    }
                 }
             }
 
@@ -881,13 +847,7 @@
                     self.channel.set_peripheral_address(&usart.tdr as *const _ as u32, false);
 
                     // Tell DMA to request from serial
-<<<<<<< HEAD
-                    channel.cselr().modify(|_, w| {
-                        w.$dmacst().bits($dmareq)
-                    });
-=======
                     self.channel.set_request_line($dmatxsel).unwrap();
->>>>>>> bf2ded1f
 
                     self.channel.ccr().modify(|_, w| unsafe {
                         w.mem2mem()
@@ -914,22 +874,13 @@
 }
 
 hal! {
-<<<<<<< HEAD
-    USART1: (usart1, APB2, usart1en, usart1rst, pclk2, tx: (c4s, 0b0010, dma1::C4), rx: (c5s, dma1::C5), true,),
-    USART2: (usart2, APB1R1, usart2en, usart2rst, pclk1, tx: (c7s, 0b0010, dma1::C7), rx: (c6s, dma1::C6), true,),
-=======
-    USART1: (usart1, pclk2, tx: (TxDma1, dma1::C4, DmaInput::Usart1Tx), rx: (RxDma1, dma1::C5, DmaInput::Usart1Rx)),
-    USART2: (usart2, pclk1, tx: (TxDma2, dma1::C7, DmaInput::Usart2Tx), rx: (RxDma2, dma1::C6, DmaInput::Usart2Rx)),
->>>>>>> bf2ded1f
+    USART1: (usart1, pclk2, tx: (TxDma1, dma1::C4, DmaInput::Usart1Tx), rx: (RxDma1, dma1::C5, DmaInput::Usart1Rx), true,),
+    USART2: (usart2, pclk1, tx: (TxDma2, dma1::C7, DmaInput::Usart2Tx), rx: (RxDma2, dma1::C6, DmaInput::Usart2Rx), true, ),
 }
 
 #[cfg(not(any(feature = "stm32l432", feature = "stm32l442")))]
 hal! {
-<<<<<<< HEAD
-    USART3: (usart3, APB1R1, usart3en, usart3rst, pclk1, tx: (c2s, 0b0010, dma1::C2), rx: (c3s, dma1::C3), true,),
-=======
-    USART3: (usart3, pclk1, tx: (TxDma3, dma1::C2, DmaInput::Usart3Tx), rx: (RxDma3, dma1::C3, DmaInput::Usart3Rx)),
->>>>>>> bf2ded1f
+    USART3: (usart3, pclk1, tx: (TxDma3, dma1::C2, DmaInput::Usart3Tx), rx: (RxDma3, dma1::C3, DmaInput::Usart3Rx), true, ),
 }
 
 #[cfg(any(
@@ -953,11 +904,7 @@
     feature = "stm32l4s9",
 ))]
 hal! {
-<<<<<<< HEAD
-    UART4: (uart4, APB1R1, uart4en, uart4rst, pclk1, tx: (c3s, 0b0010, dma2::C3), rx: (c5s, dma2::C5), true,),
-=======
-    UART4: (uart4, pclk1, tx: (TxDma4, dma2::C3, DmaInput::Uart4Tx), rx: (RxDma4, dma2::C5, DmaInput::Uart4Rx)),
->>>>>>> bf2ded1f
+    UART4: (uart4, pclk1, tx: (TxDma4, dma2::C3, DmaInput::Uart4Tx), rx: (RxDma4, dma2::C5, DmaInput::Uart4Rx), true,),
 }
 
 #[cfg(any(
@@ -978,16 +925,8 @@
     feature = "stm32l4s9",
 ))]
 hal! {
-<<<<<<< HEAD
-    UART5: (uart5, APB1R1, uart5en, uart5rst, pclk1, tx: (c1s, 0b0010, dma2::C1), rx: (c2s, dma2::C2), true,),
-}
-
-#[cfg(feature = "stm32l4x6")]
-hal! {
-    LPUART1: (lpuart1, APB1R2, lpuart1en, lpuart1rst, pclk1, tx: (c6s, 0b0100, dma2::C6), rx: (c7s, dma2::C7), false,),
-=======
-    UART5: (uart5, pclk1, tx: (TxDma5, dma2::C1, DmaInput::Uart5Tx), rx: (RxDma5, dma2::C2, DmaInput::Uart5Rx)),
->>>>>>> bf2ded1f
+    UART5: (uart5, pclk1, tx: (TxDma5, dma2::C1, DmaInput::Uart5Tx), rx: (RxDma5, dma2::C2, DmaInput::Uart5Rx), true,),
+    LPUART1: (lpuart1, pclk1, tx: (TxDmaL1, dma2::C6, DmaInput::LpUart1Tx), rx: (RxDmaL1, dma2::C7, DmaInput::LpUart1Rx), false,),
 }
 
 impl<USART, PINS> fmt::Write for Serial<USART, PINS>
