//! Serial Peripheral Interface (SPI) bus
//!
//! The PACs and SVDs are not set up granularity enough to handle all peripheral configurations.
//! SPI2 is enabled for stm32l4x2 feature at a HAL level even though some variants do and some
//! don't have it (L432xx and L442xx don't, L452xx does). Users of this MCU variant that
//! don't have it shouldn't attempt to use it. Relevant info is on user-manual level.

use core::ptr;
use core::sync::atomic;
use core::sync::atomic::Ordering;

<<<<<<< HEAD
use crate::dma::{self, dma1, dma2, TransferPayload};
/* old approach, just kept to be moved later
use crate::gpio::{Alternate, PushPull, AF5};
*/
use crate::alternate_functions::{MisoPin, MosiPin, SckPin};
use crate::gpio::AlternatePP;

=======
#[cfg(not(any(feature = "stm32l433", feature = "stm32l443",)))]
use crate::dma::dma2;
use crate::dma::{self, dma1, TransferPayload};
use crate::gpio::{Alternate, PushPull};
>>>>>>> 1ebf0072
use crate::hal::spi::{FullDuplex, Mode, Phase, Polarity};
use crate::rcc::{Clocks, Enable, RccBus, Reset};
use crate::time::Hertz;

use embedded_dma::{StaticReadBuffer, StaticWriteBuffer};

/// SPI error
#[non_exhaustive]
#[derive(Debug)]
pub enum Error {
    /// Overrun occurred
    Overrun,
    /// Mode fault occurred
    ModeFault,
    /// CRC error
    Crc,
}

/*
#[doc(hidden)]
mod private {
    pub trait Sealed {}
}

/// SCK pin. This trait is sealed and cannot be implemented.
pub trait SckPin<SPI>: private::Sealed {}
/// MISO pin. This trait is sealed and cannot be implemented.
pub trait MisoPin<SPI>: private::Sealed {}
/// MOSI pin. This trait is sealed and cannot be implemented.
pub trait MosiPin<SPI>: private::Sealed {}

macro_rules! pins {
    ($spi:ident, $af:literal, SCK: [$($sck:ident),*], MISO: [$($miso:ident),*], MOSI: [$($mosi:ident),*]) => {
        $(
            impl private::Sealed for $sck<Alternate<PushPull, $af>> {}
            impl SckPin<$spi> for $sck<Alternate<PushPull, $af>> {}
        )*
        $(
            impl private::Sealed for $miso<Alternate<PushPull, $af>> {}
            impl MisoPin<$spi> for $miso<Alternate<PushPull, $af>> {}
        )*
        $(
            impl private::Sealed for $mosi<Alternate<PushPull, $af>> {}
            impl MosiPin<$spi> for $mosi<Alternate<PushPull, $af>> {}
        )*
    }
}
*/

/// SPI peripheral operating in full duplex master mode
pub struct Spi<SPI, PINS> {
    spi: SPI,
    pins: PINS,
}

macro_rules! hal {
    ($($SPIX:ident: ($spiX:ident, $spiX_slave:ident, $pclkX:ident),)+) => {
        $(
            impl<SCK, MISO, MOSI> Spi<$SPIX, (SCK, MISO, MOSI)> {
                /// Configures the SPI peripheral to operate in full duplex master mode
                pub fn $spiX<F>(
                    spi: $SPIX,
                    pins: (SCK, MISO, MOSI),
                    mode: Mode,
                    freq: F,
                    clocks: Clocks,
                    apb2: &mut <$SPIX as RccBus>::Bus,
                ) -> Self
                where
                    F: Into<Hertz>,
                    SCK: SckPin<$SPIX> + AlternatePP,
                    MISO: MisoPin<$SPIX> + AlternatePP,
                    MOSI: MosiPin<$SPIX> + AlternatePP,
                {
                    // enable or reset $SPIX
                    <$SPIX>::enable(apb2);
                    <$SPIX>::reset(apb2);

                    // FRXTH: RXNE event is generated if the FIFO level is greater than or equal to
                    //        8-bit
                    // DS: 8-bit data size
                    // SSOE: Slave Select output disabled
                    spi.cr2
                        .write(|w| unsafe {
                            w.frxth().set_bit().ds().bits(0b111).ssoe().clear_bit()
                        });

                    let br = Self::compute_baud_rate(clocks.$pclkX(), freq.into());

                    // CPHA: phase
                    // CPOL: polarity
                    // MSTR: master mode
                    // BR: 1 MHz
                    // SPE: SPI disabled
                    // LSBFIRST: MSB first
                    // SSM: enable software slave management (NSS pin free for other uses)
                    // SSI: set nss high = master mode
                    // CRCEN: hardware CRC calculation disabled
                    // BIDIMODE: 2 line unidirectional (full duplex)
                    spi.cr1.write(|w|
                        w.cpha()
                            .bit(mode.phase == Phase::CaptureOnSecondTransition)
                            .cpol()
                            .bit(mode.polarity == Polarity::IdleHigh)
                            .mstr()
                            .set_bit()
                            .br()
                            .bits(br)
                            .spe()
                            .set_bit()
                            .lsbfirst()
                            .clear_bit()
                            .ssi()
                            .set_bit()
                            .ssm()
                            .set_bit()
                            .crcen()
                            .clear_bit()
                            .bidimode()
                            .clear_bit()
                    );

                    Spi { spi, pins }
                }

                pub fn $spiX_slave(spi: $SPIX, pins: (SCK, MISO, MOSI), mode: Mode, apb2: &mut <$SPIX as RccBus>::Bus) -> Self
                where
                    SCK: SckPin<$SPIX> + AlternatePP,
                    MISO: MisoPin<$SPIX> + AlternatePP,
                    MOSI: MosiPin<$SPIX> + AlternatePP,
                {
                    // enable or reset $SPIX
                    <$SPIX>::enable(apb2);
                    <$SPIX>::reset(apb2);

                    // CPOL: polarity
                    // CPHA: phase
                    // BIDIMODE: 2 line unidirectional (full duplex)
                    // LSBFIRST: MSB first
                    // CRCEN: hardware CRC calculation disabled
                    // MSTR: master mode
                    // SSM: disable software slave management (NSS pin not free for other uses)
                    // SPE: SPI disabled
                    spi.cr1.write(|w| {
                        w.cpol()
                            .bit(mode.polarity == Polarity::IdleHigh)
                            .cpha()
                            .bit(mode.phase == Phase::CaptureOnSecondTransition)
                            .bidimode()
                            .clear_bit()
                            .lsbfirst()
                            .clear_bit()
                            .crcen()
                            .clear_bit()
                            .ssm()
                            .clear_bit()
                            .mstr()
                            .clear_bit()
                    });

                    // DS: 8-bit data size
                    // FRXTH: RXNE event is generated if the FIFO level is greater than or equal to
                    //        8-bit
                    spi.cr2
                        .write(|w| unsafe { w.ds().bits(0b111).frxth().set_bit() });

                    // SPE: SPI enabled
                    spi.cr1.write(|w| w.spe().set_bit());

                    Spi { spi, pins }
                }

                pub fn clear_overrun(&mut self) {
                    self.spi.dr.read().dr();
                    self.spi.sr.read().ovr();
                }

                /// Change the baud rate of the SPI
                pub fn reclock<F>(&mut self, freq: F, clocks: Clocks)
                    where F: Into<Hertz>
                {
                    self.spi.cr1.modify(|_, w| w.spe().clear_bit());
                    self.spi.cr1.modify(|_, w| {
                        w.br().bits(Self::compute_baud_rate(clocks.$pclkX(), freq.into()));
                        w.spe().set_bit()
                    });
                }

                fn compute_baud_rate(clocks: Hertz, freq: Hertz) -> u8 {
                    match clocks.0 / freq.0 {
                        0 => unreachable!(),
                        1..=2 => 0b000,
                        3..=5 => 0b001,
                        6..=11 => 0b010,
                        12..=23 => 0b011,
                        24..=39 => 0b100,
                        40..=95 => 0b101,
                        96..=191 => 0b110,
                        _ => 0b111,
                    }
                }

                /// Releases the SPI peripheral and associated pins
                pub fn free(self) -> ($SPIX, (SCK, MISO, MOSI)) {
                    (self.spi, self.pins)
                }
            }

            impl<PINS> FullDuplex<u8> for Spi<$SPIX, PINS> {
                type Error = Error;

                fn read(&mut self) -> nb::Result<u8, Error> {
                    let sr = self.spi.sr.read();

                    Err(if sr.ovr().bit_is_set() {
                        nb::Error::Other(Error::Overrun)
                    } else if sr.modf().bit_is_set() {
                        nb::Error::Other(Error::ModeFault)
                    } else if sr.crcerr().bit_is_set() {
                        nb::Error::Other(Error::Crc)
                    } else if sr.rxne().bit_is_set() {
                        // NOTE(read_volatile) read only 1 byte (the svd2rust API only allows
                        // reading a half-word)
                        return Ok(unsafe {
                            ptr::read_volatile(&self.spi.dr as *const _ as *const u8)
                        });
                    } else {
                        nb::Error::WouldBlock
                    })
                }

                fn send(&mut self, byte: u8) -> nb::Result<(), Error> {
                    let sr = self.spi.sr.read();

                    Err(if sr.ovr().bit_is_set() {
                        nb::Error::Other(Error::Overrun)
                    } else if sr.modf().bit_is_set() {
                        nb::Error::Other(Error::ModeFault)
                    } else if sr.crcerr().bit_is_set() {
                        nb::Error::Other(Error::Crc)
                    } else if sr.txe().bit_is_set() {
                        // NOTE(write_volatile) see note above
                        unsafe { ptr::write_volatile(&self.spi.dr as *const _ as *mut u8, byte) }
                        return Ok(());
                    } else {
                        nb::Error::WouldBlock
                    })
                }
            }

            impl<PINS> crate::hal::blocking::spi::transfer::Default<u8> for Spi<$SPIX, PINS> {}

            impl<PINS> crate::hal::blocking::spi::write::Default<u8> for Spi<$SPIX, PINS> {}
        )+
    }
}

<<<<<<< HEAD
/* old approach, just kept to be moved later
=======
use crate::gpio::gpiod::*;
>>>>>>> 1ebf0072
#[cfg(any(
    // feature = "stm32l471",  // missing PAC support for Port G
    feature = "stm32l475",
    feature = "stm32l476",
    feature = "stm32l485",
    feature = "stm32l486",
    feature = "stm32l496",
    feature = "stm32l4a6",
    // feature = "stm32l4p5",
    // feature = "stm32l4q5",
    // feature = "stm32l4r5",
    // feature = "stm32l4s5",
    // feature = "stm32l4r7",
    // feature = "stm32l4s7",
    feature = "stm32l4r9",
    feature = "stm32l4s9",
))]
use crate::gpio::gpiog::*;
use crate::gpio::{gpioa::*, gpiob::*, gpioc::*, gpioe::*};
*/

use crate::stm32::SPI1;
hal! {
    SPI1: (spi1, spi1_slave, pclk2),
}

<<<<<<< HEAD
/*
#[cfg(any(
    feature = "stm32l4x1",
    feature = "stm32l4x2",
    feature = "stm32l4x3",
    feature = "stm32l4x5",
    feature = "stm32l4x6"
))]
pins!(SPI1, AF5,
=======
pins!(SPI1, 5,
>>>>>>> 1ebf0072
    SCK: [PA5, PB3, PE13],
    MISO: [PA6, PB4, PE14],
    MOSI: [PA7, PB5, PE15]);

<<<<<<< HEAD
#[cfg(any(feature = "stm32l4x5", feature = "stm32l4x6"))]
pins!(SPI1, AF5, SCK: [PG2], MISO: [PG3], MOSI: [PG4]);
*/

=======
>>>>>>> 1ebf0072
#[cfg(any(
    // feature = "stm32l471", // missing PAC support for Port G
    feature = "stm32l475",
    feature = "stm32l476",
    feature = "stm32l485",
    feature = "stm32l486",
    feature = "stm32l496",
    feature = "stm32l4a6",
    // feature = "stm32l4p5",
    // feature = "stm32l4q5",
    // feature = "stm32l4r5",
    // feature = "stm32l4s5",
    // feature = "stm32l4r7",
    // feature = "stm32l4s7",
    feature = "stm32l4r9",
    feature = "stm32l4s9",
))]
<<<<<<< HEAD
use crate::stm32::SPI3;
=======
pins!(SPI1, 5, SCK: [PG2], MISO: [PG3], MOSI: [PG4]);
>>>>>>> 1ebf0072

#[cfg(not(any(feature = "stm32l433", feature = "stm32l443",)))]
use crate::stm32::SPI3;

#[cfg(not(any(feature = "stm32l433", feature = "stm32l443",)))]
hal! {
    SPI3: (spi3, spi3_slave, pclk1),
}

<<<<<<< HEAD
/*
#[cfg(any(
    feature = "stm32l4x1",
    feature = "stm32l4x2",
    feature = "stm32l4x5",
    feature = "stm32l4x6",
))]
pins!(SPI3, AF6,
=======
#[cfg(not(any(feature = "stm32l433", feature = "stm32l443",)))]
pins!(SPI3, 6,
>>>>>>> 1ebf0072
    SCK: [PB3, PC10],
    MISO: [PB4, PC11],
    MOSI: [PB5, PC12]);

<<<<<<< HEAD
#[cfg(any(feature = "stm32l4x5", feature = "stm32l4x6",))]
pins!(SPI3, AF6, SCK: [PG9], MISO: [PG10], MOSI: [PG11]);
*/

=======
>>>>>>> 1ebf0072
#[cfg(any(
    // feature = "stm32l471", // missing PAC support for Port G
    feature = "stm32l475",
    feature = "stm32l476",
    feature = "stm32l485",
    feature = "stm32l486",
    feature = "stm32l496",
    feature = "stm32l4a6",
    // feature = "stm32l4p5",
    // feature = "stm32l4q5",
    // feature = "stm32l4r5",
    // feature = "stm32l4s5",
    // feature = "stm32l4r7",
    // feature = "stm32l4s7",
    feature = "stm32l4r9",
    feature = "stm32l4s9",
))]
pins!(SPI3, 6, SCK: [PG9], MISO: [PG10], MOSI: [PG11]);

use crate::stm32::SPI2;

hal! {
    SPI2: (spi2, spi2_slave, pclk1),
}

<<<<<<< HEAD
/*
#[cfg(any(
    feature = "stm32l4x1",
    feature = "stm32l4x2",
    feature = "stm32l4x3",
    feature = "stm32l4x5",
    feature = "stm32l4x6",
))]
pins!(SPI2, AF5,
=======
pins!(SPI2, 5,
>>>>>>> 1ebf0072
    SCK: [PB13, PB10, PD1],
    MISO: [PB14, PC2, PD3],
    MOSI: [PB15, PC3, PD4]);
*/

pub struct SpiPayload<SPI, PINS> {
    spi: Spi<SPI, PINS>,
}

pub type SpiRxDma<SPI, PINS, CHANNEL> = dma::RxDma<SpiPayload<SPI, PINS>, CHANNEL>;

pub type SpiTxDma<SPI, PINS, CHANNEL> = dma::TxDma<SpiPayload<SPI, PINS>, CHANNEL>;

pub type SpiRxTxDma<SPI, PINS, RXCH, TXCH> = dma::RxTxDma<SpiPayload<SPI, PINS>, RXCH, TXCH>;

macro_rules! spi_dma {
    ($SPIX:ident, $RX_CH:path, $RX_CHX:ident, $RX_MAPX:ident, $TX_CH:path, $TX_CHX:ident, $TX_MAPX:ident) => {
        impl<PINS> dma::Receive for SpiRxDma<$SPIX, PINS, $RX_CH> {
            type RxChannel = $RX_CH;
            type TransmittedWord = u8;
        }

        impl<PINS> dma::Transmit for SpiTxDma<$SPIX, PINS, $TX_CH> {
            type TxChannel = $TX_CH;
            type ReceivedWord = u8;
        }

        impl<PINS> dma::ReceiveTransmit for SpiRxTxDma<$SPIX, PINS, $RX_CH, $TX_CH> {
            type RxChannel = $RX_CH;
            type TxChannel = $TX_CH;
            type TransferedWord = u8;
        }

        impl<PINS> Spi<$SPIX, PINS> {
            pub fn with_rx_dma(self, mut channel: $RX_CH) -> SpiRxDma<$SPIX, PINS, $RX_CH> {
                let payload = SpiPayload { spi: self };

                // Perform one-time setup actions to keep the work minimal when using the driver.

                channel.set_peripheral_address(
                    unsafe { &(*$SPIX::ptr()).dr as *const _ as u32 },
                    false,
                );
                channel.cselr().modify(|_, w| w.$RX_CHX().$RX_MAPX());
                channel.ccr().modify(|_, w| {
                    w
                        // memory to memory mode disabled
                        .mem2mem()
                        .clear_bit()
                        // medium channel priority level
                        .pl()
                        .medium()
                        // 8-bit memory size
                        .msize()
                        .bits8()
                        // 8-bit peripheral size
                        .psize()
                        .bits8()
                        // circular mode disabled
                        .circ()
                        .clear_bit()
                        // write to memory
                        .dir()
                        .clear_bit()
                });

                SpiRxDma { payload, channel }
            }

            pub fn with_tx_dma(self, mut channel: $TX_CH) -> SpiTxDma<$SPIX, PINS, $TX_CH> {
                let payload = SpiPayload { spi: self };

                // Perform one-time setup actions to keep the work minimal when using the driver.

                channel.set_peripheral_address(
                    unsafe { &(*$SPIX::ptr()).dr as *const _ as u32 },
                    false,
                );
                channel.cselr().modify(|_, w| w.$TX_CHX().$TX_MAPX());
                channel.ccr().modify(|_, w| {
                    w
                        // memory to memory mode disabled
                        .mem2mem()
                        .clear_bit()
                        // medium channel priority level
                        .pl()
                        .medium()
                        // 8-bit memory size
                        .msize()
                        .bits8()
                        // 8-bit peripheral size
                        .psize()
                        .bits8()
                        // circular mode disabled
                        .circ()
                        .clear_bit()
                        // write to peripheral
                        .dir()
                        .set_bit()
                });

                SpiTxDma { payload, channel }
            }

            pub fn with_rxtx_dma(
                self,
                mut rx_channel: $RX_CH,
                mut tx_channel: $TX_CH,
            ) -> SpiRxTxDma<$SPIX, PINS, $RX_CH, $TX_CH> {
                let payload = SpiPayload { spi: self };

                // Perform one-time setup actions to keep the work minimal when using the driver.

                //
                // Setup RX channel
                //
                rx_channel.set_peripheral_address(
                    unsafe { &(*$SPIX::ptr()).dr as *const _ as u32 },
                    false,
                );
                rx_channel.cselr().modify(|_, w| w.$RX_CHX().$RX_MAPX());

                rx_channel.ccr().modify(|_, w| {
                    w
                        // memory to memory mode disabled
                        .mem2mem()
                        .clear_bit()
                        // medium channel priority level
                        .pl()
                        .medium()
                        // 8-bit memory size
                        .msize()
                        .bits8()
                        // 8-bit peripheral size
                        .psize()
                        .bits8()
                        // circular mode disabled
                        .circ()
                        .clear_bit()
                        // write to memory
                        .dir()
                        .clear_bit()
                });

                //
                // Setup TX channel
                //
                tx_channel.set_peripheral_address(
                    unsafe { &(*$SPIX::ptr()).dr as *const _ as u32 },
                    false,
                );
                tx_channel.cselr().modify(|_, w| w.$TX_CHX().$TX_MAPX());

                tx_channel.ccr().modify(|_, w| {
                    w
                        // memory to memory mode disabled
                        .mem2mem()
                        .clear_bit()
                        // medium channel priority level
                        .pl()
                        .medium()
                        // 8-bit memory size
                        .msize()
                        .bits8()
                        // 8-bit peripheral size
                        .psize()
                        .bits8()
                        // circular mode disabled
                        .circ()
                        .clear_bit()
                        // write to peripheral
                        .dir()
                        .set_bit()
                });

                SpiRxTxDma {
                    payload,
                    rx_channel,
                    tx_channel,
                }
            }
        }

        impl<PINS> SpiRxDma<$SPIX, PINS, $RX_CH> {
            pub fn split(mut self) -> (Spi<$SPIX, PINS>, $RX_CH) {
                self.stop();
                (self.payload.spi, self.channel)
            }
        }

        impl<PINS> SpiTxDma<$SPIX, PINS, $TX_CH> {
            pub fn split(mut self) -> (Spi<$SPIX, PINS>, $TX_CH) {
                self.stop();
                (self.payload.spi, self.channel)
            }
        }

        impl<PINS> SpiRxTxDma<$SPIX, PINS, $RX_CH, $TX_CH> {
            pub fn split(mut self) -> (Spi<$SPIX, PINS>, $RX_CH, $TX_CH) {
                self.stop();
                (self.payload.spi, self.rx_channel, self.tx_channel)
            }
        }

        impl<PINS> dma::TransferPayload for SpiRxDma<$SPIX, PINS, $RX_CH> {
            fn start(&mut self) {
                // Setup DMA channels in accordance with RM 40.4.9, subheading "Communication using
                // DMA (direct memory addressing)".
                // It is mandatory to follow these steps in order:
                //
                // 0. SPI disabled during setup.
                // 1. Enable DMA Rx buffer in the RXDMAEN bit in the SPI_CR2 register, if DMA Rx is used.
                // 2. Enable DMA streams for Tx and Rx in DMA registers, if the streams are used.
                // 3. Enable DMA Tx buffer in the TXDMAEN bit in the SPI_CR2 register, if DMA Tx is used.
                // 4. Enable the SPI by setting the SPE bit.
                self.payload.spi.spi.cr1.modify(|_, w| w.spe().clear_bit()); // 0.
                self.payload
                    .spi
                    .spi
                    .cr2
                    .modify(|_, w| w.rxdmaen().set_bit()); // 1.
                self.channel.start(); // 2.
                self.payload.spi.spi.cr1.modify(|_, w| w.spe().set_bit()); // 4.
            }

            fn stop(&mut self) {
                // Stop DMA channels in accordance with RM 40.4.9, subheading "Communication using
                // DMA (direct memory addressing)".
                // It is mandatory to follow these steps in order:
                //
                // 1. Disable DMA streams for Tx and Rx in the DMA registers, if the streams are used.
                // 2. Disable the SPI by following the SPI disable procedure.
                // 3. Disable DMA Tx and Rx buffers by clearing the TXDMAEN and RXDMAEN bits in the
                //    SPI_CR2 register, if DMA Tx and/or DMA Rx are used.
                self.channel.stop(); // 1.
                self.payload.spi.spi.cr1.modify(|_, w| w.spe().clear_bit()); // 2.
                self.payload
                    .spi
                    .spi
                    .cr2
                    .modify(|_, w| w.rxdmaen().clear_bit()); // 3.
            }
        }

        impl<PINS> dma::TransferPayload for SpiTxDma<$SPIX, PINS, $TX_CH> {
            fn start(&mut self) {
                // Setup DMA channels in accordance with RM 40.4.9, subheading "Communication using
                // DMA (direct memory addressing)".
                // It is mandatory to follow these steps in order:
                //
                // 0. SPI disabled during setup.
                // 1. Enable DMA Rx buffer in the RXDMAEN bit in the SPI_CR2 register, if DMA Rx is used.
                // 2. Enable DMA streams for Tx and Rx in DMA registers, if the streams are used.
                // 3. Enable DMA Tx buffer in the TXDMAEN bit in the SPI_CR2 register, if DMA Tx is used.
                // 4. Enable the SPI by setting the SPE bit.
                self.payload.spi.spi.cr1.modify(|_, w| w.spe().clear_bit()); // 0.
                self.channel.start(); // 2.
                self.payload
                    .spi
                    .spi
                    .cr2
                    .modify(|_, w| w.txdmaen().set_bit()); // 3.
                self.payload.spi.spi.cr1.modify(|_, w| w.spe().set_bit()); // 4.
            }

            fn stop(&mut self) {
                // Stop DMA channels in accordance with RM 40.4.9, subheading "Communication using
                // DMA (direct memory addressing)".
                // It is mandatory to follow these steps in order:
                //
                // 1. Disable DMA streams for Tx and Rx in the DMA registers, if the streams are used.
                // 2. Disable the SPI by following the SPI disable procedure.
                // 3. Disable DMA Tx and Rx buffers by clearing the TXDMAEN and RXDMAEN bits in the
                //    SPI_CR2 register, if DMA Tx and/or DMA Rx are used.
                self.channel.stop(); // 1.
                self.payload.spi.spi.cr1.modify(|_, w| w.spe().clear_bit()); // 2.
                self.payload
                    .spi
                    .spi
                    .cr2
                    .modify(|_, w| w.txdmaen().clear_bit()); // 3.
            }
        }

        impl<PINS> dma::TransferPayload for SpiRxTxDma<$SPIX, PINS, $RX_CH, $TX_CH> {
            fn start(&mut self) {
                // Setup DMA channels in accordance with RM 40.4.9, subheading "Communication using
                // DMA (direct memory addressing)".
                // It is mandatory to follow these steps in order:
                //
                // 0. SPI disabled during setup.
                // 1. Enable DMA Rx buffer in the RXDMAEN bit in the SPI_CR2 register, if DMA Rx is used.
                // 2. Enable DMA streams for Tx and Rx in DMA registers, if the streams are used.
                // 3. Enable DMA Tx buffer in the TXDMAEN bit in the SPI_CR2 register, if DMA Tx is used.
                // 4. Enable the SPI by setting the SPE bit.
                self.payload.spi.spi.cr1.modify(|_, w| w.spe().clear_bit()); // 0.
                self.payload
                    .spi
                    .spi
                    .cr2
                    .modify(|_, w| w.rxdmaen().set_bit()); // 1.
                self.rx_channel.start(); // 2.
                self.tx_channel.start(); // 2.
                self.payload
                    .spi
                    .spi
                    .cr2
                    .modify(|_, w| w.txdmaen().set_bit()); // 3.
                self.payload.spi.spi.cr1.modify(|_, w| w.spe().set_bit()); // 4.
            }

            fn stop(&mut self) {
                // Stop DMA channels in accordance with RM 40.4.9, subheading "Communication using
                // DMA (direct memory addressing)".
                // It is mandatory to follow these steps in order:
                //
                // 1. Disable DMA streams for Tx and Rx in the DMA registers, if the streams are used.
                // 2. Disable the SPI by following the SPI disable procedure.
                // 3. Disable DMA Tx and Rx buffers by clearing the TXDMAEN and RXDMAEN bits in the
                //    SPI_CR2 register, if DMA Tx and/or DMA Rx are used.
                self.tx_channel.stop(); // 1.
                self.rx_channel.stop(); // 1.
                self.payload.spi.spi.cr1.modify(|_, w| w.spe().clear_bit()); // 2.
                self.payload
                    .spi
                    .spi
                    .cr2
                    .modify(|_, w| w.rxdmaen().clear_bit().txdmaen().clear_bit()); // 3.
            }
        }

        impl<B, PINS> dma::ReadDma<B, u8> for SpiRxDma<$SPIX, PINS, $RX_CH>
        where
            B: StaticWriteBuffer<Word = u8>,
        {
            fn read(mut self, mut buffer: B) -> dma::Transfer<dma::W, B, Self> {
                // Setup DMA channels in accordance with RM 40.4.9, subheading "Communication using
                // DMA (direct memory addressing)"

                // NOTE(unsafe) We own the buffer now and we won't call other `&mut` on it
                // until the end of the transfer.
                let (ptr, len) = unsafe { buffer.static_write_buffer() };

                // Setup RX channel addresses and length
                self.channel.set_memory_address(ptr as u32, true);
                self.channel.set_transfer_length(len as u16);

                // Fences and start
                atomic::compiler_fence(Ordering::Release);
                self.start();

                dma::Transfer::w(buffer, self)
            }
        }

        impl<B, PINS> dma::WriteDma<B, u8> for SpiTxDma<$SPIX, PINS, $TX_CH>
        where
            B: StaticReadBuffer<Word = u8>,
        {
            fn write(mut self, buffer: B) -> dma::Transfer<dma::R, B, Self> {
                // Setup DMA channels in accordance with RM 40.4.9, subheading "Communication using
                // DMA (direct memory addressing)"

                // NOTE(unsafe) We own the buffer now and we won't call other `&mut` on it
                // until the end of the transfer.
                let (ptr, len) = unsafe { buffer.static_read_buffer() };

                // Setup TX channel addresses and length
                self.channel.set_memory_address(ptr as u32, true);
                self.channel.set_transfer_length(len as u16);

                // Fences and start
                atomic::compiler_fence(Ordering::Release);
                self.start();

                dma::Transfer::r(buffer, self)
            }
        }

        impl<B, PINS> dma::TransferDma<B, u8> for SpiRxTxDma<$SPIX, PINS, $RX_CH, $TX_CH>
        where
            B: StaticWriteBuffer<Word = u8>,
        {
            fn transfer(mut self, mut buffer: B) -> dma::Transfer<dma::RW, B, Self> {
                // Setup DMA channels in accordance with RM 40.4.9, subheading "Communication using
                // DMA (direct memory addressing)"

                // Transfer: we use the same buffer for RX and TX

                // NOTE(unsafe) We own the buffer now and we won't call other `&mut` on it
                // until the end of the transfer.
                let (ptr, len) = unsafe { buffer.static_write_buffer() };

                // Setup RX channel addresses and length
                self.rx_channel.set_memory_address(ptr as u32, true);
                self.rx_channel.set_transfer_length(len as u16);

                // Setup TX channel addresses and length
                self.tx_channel.set_memory_address(ptr as u32, true);
                self.tx_channel.set_transfer_length(len as u16);

                // Fences and start
                atomic::compiler_fence(Ordering::Release);
                self.start();

                dma::Transfer::rw(buffer, self)
            }
        }
    };
}

spi_dma!(SPI1, dma1::C2, c2s, map1, dma1::C3, c3s, map1);
#[cfg(not(any(
    feature = "stm32l412",
    feature = "stm32l422",
    feature = "stm32l432",
    feature = "stm32l442",
    feature = "stm32l452",
    feature = "stm32l462",
)))]
spi_dma!(SPI2, dma1::C4, c4s, map1, dma1::C5, c5s, map1);
// spi_dma!(SPI1, dma2::C3, c3s, map4, dma2::C4, c4s, map4);
#[cfg(not(any(feature = "stm32l433", feature = "stm32l443",)))]
spi_dma!(SPI3, dma2::C1, c1s, map3, dma2::C2, c2s, map3);<|MERGE_RESOLUTION|>--- conflicted
+++ resolved
@@ -9,20 +9,15 @@
 use core::sync::atomic;
 use core::sync::atomic::Ordering;
 
-<<<<<<< HEAD
-use crate::dma::{self, dma1, dma2, TransferPayload};
+#[cfg(not(any(feature = "stm32l433", feature = "stm32l443",)))]
+use crate::dma::dma2;
+use crate::dma::{self, dma1, TransferPayload};
 /* old approach, just kept to be moved later
 use crate::gpio::{Alternate, PushPull, AF5};
 */
 use crate::alternate_functions::{MisoPin, MosiPin, SckPin};
 use crate::gpio::AlternatePP;
 
-=======
-#[cfg(not(any(feature = "stm32l433", feature = "stm32l443",)))]
-use crate::dma::dma2;
-use crate::dma::{self, dma1, TransferPayload};
-use crate::gpio::{Alternate, PushPull};
->>>>>>> 1ebf0072
 use crate::hal::spi::{FullDuplex, Mode, Phase, Polarity};
 use crate::rcc::{Clocks, Enable, RccBus, Reset};
 use crate::time::Hertz;
@@ -280,11 +275,15 @@
     }
 }
 
-<<<<<<< HEAD
 /* old approach, just kept to be moved later
-=======
+#[cfg(any(
+    feature = "stm32l4x1",
+    feature = "stm32l4x2",
+    feature = "stm32l4x3",
+    feature = "stm32l4x5",
+    feature = "stm32l4x6",
+))]
 use crate::gpio::gpiod::*;
->>>>>>> 1ebf0072
 #[cfg(any(
     // feature = "stm32l471",  // missing PAC support for Port G
     feature = "stm32l475",
@@ -311,7 +310,6 @@
     SPI1: (spi1, spi1_slave, pclk2),
 }
 
-<<<<<<< HEAD
 /*
 #[cfg(any(
     feature = "stm32l4x1",
@@ -320,21 +318,11 @@
     feature = "stm32l4x5",
     feature = "stm32l4x6"
 ))]
-pins!(SPI1, AF5,
-=======
 pins!(SPI1, 5,
->>>>>>> 1ebf0072
     SCK: [PA5, PB3, PE13],
     MISO: [PA6, PB4, PE14],
     MOSI: [PA7, PB5, PE15]);
 
-<<<<<<< HEAD
-#[cfg(any(feature = "stm32l4x5", feature = "stm32l4x6"))]
-pins!(SPI1, AF5, SCK: [PG2], MISO: [PG3], MOSI: [PG4]);
-*/
-
-=======
->>>>>>> 1ebf0072
 #[cfg(any(
     // feature = "stm32l471", // missing PAC support for Port G
     feature = "stm32l475",
@@ -352,11 +340,8 @@
     feature = "stm32l4r9",
     feature = "stm32l4s9",
 ))]
-<<<<<<< HEAD
-use crate::stm32::SPI3;
-=======
 pins!(SPI1, 5, SCK: [PG2], MISO: [PG3], MOSI: [PG4]);
->>>>>>> 1ebf0072
+*/
 
 #[cfg(not(any(feature = "stm32l433", feature = "stm32l443",)))]
 use crate::stm32::SPI3;
@@ -366,30 +351,13 @@
     SPI3: (spi3, spi3_slave, pclk1),
 }
 
-<<<<<<< HEAD
 /*
-#[cfg(any(
-    feature = "stm32l4x1",
-    feature = "stm32l4x2",
-    feature = "stm32l4x5",
-    feature = "stm32l4x6",
-))]
-pins!(SPI3, AF6,
-=======
 #[cfg(not(any(feature = "stm32l433", feature = "stm32l443",)))]
 pins!(SPI3, 6,
->>>>>>> 1ebf0072
     SCK: [PB3, PC10],
     MISO: [PB4, PC11],
     MOSI: [PB5, PC12]);
 
-<<<<<<< HEAD
-#[cfg(any(feature = "stm32l4x5", feature = "stm32l4x6",))]
-pins!(SPI3, AF6, SCK: [PG9], MISO: [PG10], MOSI: [PG11]);
-*/
-
-=======
->>>>>>> 1ebf0072
 #[cfg(any(
     // feature = "stm32l471", // missing PAC support for Port G
     feature = "stm32l475",
@@ -408,6 +376,7 @@
     feature = "stm32l4s9",
 ))]
 pins!(SPI3, 6, SCK: [PG9], MISO: [PG10], MOSI: [PG11]);
+*/
 
 use crate::stm32::SPI2;
 
@@ -415,19 +384,8 @@
     SPI2: (spi2, spi2_slave, pclk1),
 }
 
-<<<<<<< HEAD
 /*
-#[cfg(any(
-    feature = "stm32l4x1",
-    feature = "stm32l4x2",
-    feature = "stm32l4x3",
-    feature = "stm32l4x5",
-    feature = "stm32l4x6",
-))]
-pins!(SPI2, AF5,
-=======
 pins!(SPI2, 5,
->>>>>>> 1ebf0072
     SCK: [PB13, PB10, PD1],
     MISO: [PB14, PC2, PD3],
     MOSI: [PB15, PC3, PD4]);
