--- conflicted
+++ resolved
@@ -22,13 +22,9 @@
 use crate::pac::I2C4;
 use crate::pac::{i2c1, I2C1, I2C2, I2C3};
 
-<<<<<<< HEAD
 use crate::alternate_functions::{SclPin, SdaPin};
 use crate::gpio::AlternateOD;
-use crate::rcc::{Clocks, APB1R1};
-=======
 use crate::rcc::{Clocks, Enable, RccBus, Reset};
->>>>>>> 1ebf0072
 use crate::time::Hertz;
 use cast::{u16, u8};
 use core::ops::Deref;
@@ -49,33 +45,6 @@
     // Alert, // SMBUS mode only
 }
 
-<<<<<<< HEAD
-=======
-#[doc(hidden)]
-pub(self) mod private {
-    pub trait Sealed {}
-}
-
-/// SCL pin. This trait is sealed and cannot be implemented.
-pub trait SclPin<I2C>: private::Sealed {}
-
-/// SDA pin. This trait is sealed and cannot be implemented.
-pub trait SdaPin<I2C>: private::Sealed {}
-
-macro_rules! pins {
-    ($spi:ident, $af:literal, SCL: [$($scl:ident),*], SDA: [$($sda:ident),*]) => {
-        $(
-            impl super::private::Sealed for $scl<Alternate<OpenDrain, $af>> {}
-            impl super::SclPin<$spi> for $scl<Alternate<OpenDrain, $af>> {}
-        )*
-        $(
-            impl super::private::Sealed for $sda<Alternate<OpenDrain, $af>> {}
-            impl super::SdaPin<$spi> for $sda<Alternate<OpenDrain, $af>> {}
-        )*
-    }
-}
-
->>>>>>> 1ebf0072
 /// I2C peripheral operating in master mode
 pub struct I2c<I2C, PINS> {
     i2c: I2C,
@@ -474,180 +443,4 @@
 
         Ok(())
     }
-}
-
-<<<<<<< HEAD
-/*
- * The old approach of handling AF requirements. This is just kept here so
- * it can be moved to the alternate_functions module.
- *
-#[doc(hidden)]
-pub(self) mod private {
-    pub trait Sealed {}
-}
-
-/// SCL pin. This trait is sealed and cannot be implemented.
-pub trait SclPin<I2C>: private::Sealed {}
-
-/// SDA pin. This trait is sealed and cannot be implemented.
-pub trait SdaPin<I2C>: private::Sealed {}
-
-macro_rules! pins {
-    ($spi:ident, $af:ident, SCL: [$($scl:ident),*], SDA: [$($sda:ident),*]) => {
-        $(
-            impl super::private::Sealed for $scl<Alternate<$af, OpenDrain>> {}
-            impl super::SclPin<$spi> for $scl<Alternate<$af, OpenDrain>> {}
-        )*
-        $(
-            impl super::private::Sealed for $sda<Alternate<$af, OpenDrain>> {}
-            impl super::SdaPin<$spi> for $sda<Alternate<$af, OpenDrain>> {}
-        )*
-    }
-}
-
-#[cfg(feature = "stm32l4x1")]
-=======
-#[cfg(any(feature = "stm32l431", feature = "stm32l451", feature = "stm32l471"))]
->>>>>>> 1ebf0072
-mod stm32l4x1_pins {
-    #[cfg(any(feature = "stm32l451"))]
-    use super::I2C4;
-    use super::{I2C1, I2C2, I2C3};
-    use crate::gpio::*;
-    #[cfg(not(feature = "stm32l471"))]
-    use gpioa::{PA10, PA7, PA9};
-    #[cfg(not(feature = "stm32l471"))]
-    use gpiob::PB4;
-    use gpiob::{PB10, PB11, PB13, PB14, PB6, PB7, PB8, PB9};
-    use gpioc::{PC0, PC1};
-
-    pins!(I2C1, 4, SCL: [PB6, PB8], SDA: [PB7, PB9]);
-
-    #[cfg(not(feature = "stm32l471"))]
-    pins!(I2C1, 4, SCL: [PA9], SDA: [PA10]);
-
-    pins!(I2C2, 4, SCL: [PB10, PB13], SDA: [PB11, PB14]);
-
-    pins!(I2C3, 4, SCL: [PC0], SDA: [PC1]);
-
-    #[cfg(not(feature = "stm32l471"))]
-    pins!(I2C3, 4, SCL: [PA7], SDA: [PB4]);
-    #[cfg(not(any(feature = "stm32l431", feature = "stm32l471")))]
-    pins!(I2C4, 4, SCL: [PD12], SDA: [PD13]);
-    #[cfg(not(any(feature = "stm32l431", feature = "stm32l471")))]
-    pins!(I2C4, 3, SCL: [PB10], SDA: [PB11]);
-}
-
-#[cfg(any(
-    feature = "stm32l412",
-    feature = "stm32l422",
-    feature = "stm32l432",
-    feature = "stm32l442",
-    feature = "stm32l452",
-    feature = "stm32l462"
-))]
-mod stm32l4x2_pins {
-    #[cfg(not(any(feature = "stm32l432", feature = "stm32l442")))]
-    use super::I2C2;
-    #[cfg(any(feature = "stm32l452", feature = "stm32l462"))]
-    use super::I2C4;
-    use super::{I2C1, I2C3};
-    use crate::gpio::*;
-    use gpioa::{PA10, PA7, PA9};
-    #[cfg(not(any(feature = "stm32l432", feature = "stm32l442")))]
-    use gpiob::{PB10, PB11, PB13, PB14, PB8, PB9};
-    use gpiob::{PB4, PB6, PB7};
-    #[cfg(not(any(feature = "stm32l432", feature = "stm32l442")))]
-    use gpioc::{PC0, PC1};
-
-    pins!(I2C1, 4, SCL: [PA9, PB6], SDA: [PA10, PB7]);
-
-    #[cfg(not(any(feature = "stm32l432", feature = "stm32l442")))]
-    pins!(I2C1, 4, SCL: [PB8], SDA: [PB9]);
-    #[cfg(not(any(feature = "stm32l432", feature = "stm32l442")))]
-    pins!(I2C2, 4, SCL: [PB10, PB13], SDA: [PB11, PB14]);
-
-    pins!(I2C3, 4, SCL: [PA7], SDA: [PB4]);
-
-    #[cfg(not(any(feature = "stm32l432", feature = "stm32l442")))]
-    pins!(I2C3, 4, SCL: [PC0], SDA: [PC1]);
-    #[cfg(any(feature = "stm32l452", feature = "stm32l462"))]
-    pins!(I2C4, 2, SCL: [PC0], SDA: [PC1]);
-    #[cfg(any(feature = "stm32l452", feature = "stm32l462"))]
-    pins!(I2C4, 3, SCL: [PB10], SDA: [PB11]);
-    #[cfg(any(feature = "stm32l452", feature = "stm32l462"))]
-    pins!(I2C4, 4, SCL: [PD12], SDA: [PD13]);
-}
-
-#[cfg(any(feature = "stm32l433", feature = "stm32l443"))]
-mod stm32l4x3_pins {
-    use super::{I2C1, I2C2, I2C3};
-    use crate::gpio::*;
-    use gpioa::{PA10, PA7, PA9};
-    use gpiob::{PB10, PB11, PB13, PB14, PB4, PB6, PB7, PB8, PB9};
-    use gpioc::{PC0, PC1};
-
-    pins!(I2C1, 4, SCL: [PA9, PB6, PB8], SDA: [PA10, PB7, PB9]);
-
-    pins!(I2C2, 4, SCL: [PB10, PB13], SDA: [PB11, PB14]);
-
-    pins!(I2C3, 4, SCL: [PA7, PC0], SDA: [PB4, PC1]);
-}
-
-#[cfg(any(feature = "stm32l475"))]
-mod stm32l4x5_pins {
-    use super::{I2C1, I2C2, I2C3};
-    use crate::gpio::*;
-    use gpiob::{PB10, PB11, PB13, PB14, PB6, PB7, PB8, PB9};
-    use gpioc::{PC0, PC1};
-
-    pins!(I2C1, 4, SCL: [PB6, PB8], SDA: [PB7, PB9]);
-
-    pins!(I2C2, 4, SCL: [PB10, PB13], SDA: [PB11, PB14]);
-
-    pins!(I2C3, 4, SCL: [PC0], SDA: [PC1]);
-}
-
-#[cfg(any(
-    feature = "stm32l476",
-    feature = "stm32l486",
-    feature = "stm32l496",
-    feature = "stm32l4a6"
-))]
-mod stm32l4x6_pins {
-    #[cfg(any(feature = "stm32l496", feature = "stm32l4a6"))]
-    use super::I2C4;
-    use super::{I2C1, I2C2, I2C3};
-    use crate::gpio::*;
-    #[cfg(any(feature = "stm32l496", feature = "stm32l4a6"))]
-    use gpioa::PA7;
-    #[cfg(any(feature = "stm32l496", feature = "stm32l4a6"))]
-    use gpiob::PB4;
-    use gpiob::{PB10, PB11, PB13, PB14, PB6, PB7, PB8, PB9};
-    use gpioc::{PC0, PC1};
-    #[cfg(any(feature = "stm32l496", feature = "stm32l4a6"))]
-    use gpiod::{PD12, PD13};
-    use gpiof::{PF0, PF1};
-    #[cfg(any(feature = "stm32l496", feature = "stm32l4a6"))]
-    use gpiof::{PF14, PF15};
-    use gpiog::{PG13, PG14, PG7, PG8};
-
-    pins!(I2C1, 4, SCL: [PB6, PB8], SDA: [PB7, PB9]);
-
-    pins!(I2C2, 4, SCL: [PB10, PB13, PF1], SDA: [PB11, PB14, PF0]);
-
-    pins!(I2C3, 4, SCL: [PC0, PG7, PG14], SDA: [PC1, PG8, PG13]);
-
-    #[cfg(any(feature = "stm32l496", feature = "stm32l4a6"))]
-    pins!(I2C3, 4, SCL: [PA7], SDA: [PB4]);
-    #[cfg(any(feature = "stm32l496", feature = "stm32l4a6"))]
-    pins!(I2C4, 4, SCL: [PD12, PF14], SDA: [PD13, PF15]);
-
-    // These are present on STM32L496XX and STM32L4A6xG, but the
-    // PAC does not have gpioh, so we can't actually these pins
-    // Both not on STM32L486XX and STM32L476XX
-    // use gpioh::{PH4, PH5, PH7, PH8};
-    // pins!(I2C2, AF4, SCL: [PH4], SDA: [PH5]);
-    // pins!(I2C3, AF4, SCL: [PH7], SDA: [PH8]);
-}
-*/+}