//! Inter-Integrated Circuit (I2C) bus. Synchronized with the
//! [stm32h7xx-hal](https://github.com/stm32-rs/stm32h7xx-hal) implementation,
//! as of 2021-02-25.

use crate::hal::blocking::i2c::{Read, Write, WriteRead};
#[cfg(any(feature = "stm32l4x1", feature = "stm32l4x2", feature = "stm32l4x6"))]
use crate::pac::I2C4;
use crate::pac::{i2c1, I2C1, I2C2, I2C3};

use crate::rcc::{Clocks, APB1R1};
use crate::time::Hertz;
use cast::{u16, u8};
use core::ops::Deref;

/// I2C error
#[non_exhaustive]
#[derive(Debug)]
pub enum Error {
    /// Bus error
    Bus,
    /// Arbitration loss
    Arbitration,
    /// NACK
    Nack,
    // Overrun, // slave mode only
    // Pec, // SMBUS mode only
    // Timeout, // SMBUS mode only
    // Alert, // SMBUS mode only
}

#[doc(hidden)]
pub(self) mod private {
    pub trait Sealed {}
}

/// SCL pin. This trait is sealed and cannot be implemented.
pub trait SclPin<I2C>: private::Sealed {}

/// SDA pin. This trait is sealed and cannot be implemented.
pub trait SdaPin<I2C>: private::Sealed {}

macro_rules! pins {
    ($spi:ident, $af:ident, SCL: [$($scl:ident),*], SDA: [$($sda:ident),*]) => {
        $(
            impl super::private::Sealed for $scl<Alternate<$af, Output<OpenDrain>>> {}
            impl super::SclPin<$spi> for $scl<Alternate<$af, Output<OpenDrain>>> {}
        )*
        $(
            impl super::private::Sealed for $sda<Alternate<$af, Output<OpenDrain>>> {}
            impl super::SdaPin<$spi> for $sda<Alternate<$af, Output<OpenDrain>>> {}
        )*
    }
}

/// I2C peripheral operating in master mode
pub struct I2c<I2C, PINS> {
    i2c: I2C,
    pins: PINS,
}

macro_rules! hal {
    ($i2c_type: ident, $enr: ident, $rstr: ident, $i2cX: ident, $i2cXen: ident, $i2cXrst: ident) => {
        impl<SCL, SDA> I2c<$i2c_type, (SCL, SDA)> {
            pub fn $i2cX<F>(
                i2c: $i2c_type,
                pins: (SCL, SDA),
                freq: F,
                clocks: Clocks,
                apb1: &mut APB1R1,
            ) -> Self
            where
                F: Into<Hertz>,
                SCL: SclPin<$i2c_type>,
                SDA: SdaPin<$i2c_type>,
            {
                apb1.$enr().modify(|_, w| w.$i2cXen().set_bit());
                apb1.$rstr().modify(|_, w| w.$i2cXrst().set_bit());
                apb1.$rstr().modify(|_, w| w.$i2cXrst().clear_bit());
                Self::new(i2c, pins, freq, clocks)
            }
        }
    };
}

hal!(I2C1, enr, rstr, i2c1, i2c1en, i2c1rst);
hal!(I2C2, enr, rstr, i2c2, i2c2en, i2c2rst);
hal!(I2C3, enr, rstr, i2c3, i2c3en, i2c3rst);

// This peripheral is not present on
// STM32L471XX and STM32L431XX
// STM32L432XX and STM32l442XX
// STM32L486XX and STM32L476XX
#[cfg(any(feature = "stm32l4x1", feature = "stm32l4x2", feature = "stm32l4x6"))]
hal!(I2C4, enr2, rstr2, i2c4, i2c4en, i2c4rst);

impl<SCL, SDA, I2C> I2c<I2C, (SCL, SDA)>
where
    I2C: Deref<Target = i2c1::RegisterBlock>,
{
    /// Configures the I2C peripheral to work in master mode
    fn new<F>(i2c: I2C, pins: (SCL, SDA), freq: F, clocks: Clocks) -> Self
    where
        F: Into<Hertz>,
        SCL: SclPin<I2C>,
        SDA: SdaPin<I2C>,
    {
        let freq = freq.into().0;
        assert!(freq <= 1_000_000);
        // Make sure the I2C unit is disabled so we can configure it
        i2c.cr1.modify(|_, w| w.pe().clear_bit());

        // TODO review compliance with the timing requirements of I2C
        // t_I2CCLK = 1 / PCLK1
        // t_PRESC  = (PRESC + 1) * t_I2CCLK
        // t_SCLL   = (SCLL + 1) * t_PRESC
        // t_SCLH   = (SCLH + 1) * t_PRESC
        //
        // t_SYNC1 + t_SYNC2 > 4 * t_I2CCLK
        // t_SCL ~= t_SYNC1 + t_SYNC2 + t_SCLL + t_SCLH
        let i2cclk = clocks.pclk1().0;
        let ratio = i2cclk / freq - 4;
        let (presc, scll, sclh, sdadel, scldel) = if freq >= 100_000 {
            // fast-mode or fast-mode plus
            // here we pick SCLL + 1 = 2 * (SCLH + 1)
            let presc = ratio / 387;

            let sclh = ((ratio / (presc + 1)) - 3) / 3;
            let scll = 2 * (sclh + 1) - 1;

            let (sdadel, scldel) = if freq > 400_000 {
                // fast-mode plus
                let sdadel = 0;
                let scldel = i2cclk / 4_000_000 / (presc + 1) - 1;

                (sdadel, scldel)
            } else {
                // fast-mode
                let sdadel = i2cclk / 8_000_000 / (presc + 1);
                let scldel = i2cclk / 2_000_000 / (presc + 1) - 1;

                (sdadel, scldel)
            };

            (presc, scll, sclh, sdadel, scldel)
        } else {
            // standard-mode
            // here we pick SCLL = SCLH
            let presc = ratio / 514;

            let sclh = ((ratio / (presc + 1)) - 2) / 2;
            let scll = sclh;

            let sdadel = i2cclk / 2_000_000 / (presc + 1);
            let scldel = i2cclk / 800_000 / (presc + 1) - 1;

            (presc, scll, sclh, sdadel, scldel)
        };

        macro_rules! u8_or_panic {
            ($value: expr, $message: literal) => {
                match u8($value) {
                    Ok(value) => value,
                    Err(_) => panic!($message),
                }
            };
        }

        let presc = u8_or_panic!(presc, "I2C pres");
        assert!(presc < 16);

        let scldel = u8_or_panic!(scldel, "I2C scldel");
        assert!(scldel < 16);

        let sdadel = u8_or_panic!(sdadel, "I2C sdadel");
        assert!(sdadel < 16);

        let sclh = u8_or_panic!(sclh, "I2C sclh");
        let scll = u8_or_panic!(scll, "I2C scll");

        // Configure for "fast mode" (400 KHz)
        i2c.timingr.write(|w| {
            w.presc()
                .bits(presc)
                .scll()
                .bits(scll)
                .sclh()
                .bits(sclh)
                .sdadel()
                .bits(sdadel)
                .scldel()
                .bits(scldel)
        });

        // Enable the peripheral
        i2c.cr1.write(|w| w.pe().set_bit());

        I2c { i2c, pins }
    }

    /// Releases the I2C peripheral and associated pins
    pub fn free(self) -> (I2C, (SCL, SDA)) {
        (self.i2c, self.pins)
    }
}

/// Sequence to flush the TXDR register. This resets the TXIS and TXE
// flags
macro_rules! flush_txdr {
    ($i2c:expr) => {
        // If a pending TXIS flag is set, write dummy data to TXDR
        if $i2c.isr.read().txis().bit_is_set() {
            $i2c.txdr.write(|w| w.txdata().bits(0));
        }

        // If TXDR is not flagged as empty, write 1 to flush it
        if $i2c.isr.read().txe().is_not_empty() {
            $i2c.isr.write(|w| w.txe().set_bit());
        }
    };
}

macro_rules! busy_wait {
    ($i2c:expr, $flag:ident, $variant:ident) => {
        loop {
            let isr = $i2c.isr.read();

            if isr.$flag().$variant() {
                break;
            } else if isr.berr().is_error() {
                $i2c.icr.write(|w| w.berrcf().set_bit());
                return Err(Error::Bus);
            } else if isr.arlo().is_lost() {
                $i2c.icr.write(|w| w.arlocf().set_bit());
                return Err(Error::Arbitration);
            } else if isr.nackf().bit_is_set() {
                $i2c.icr.write(|w| w.stopcf().set_bit().nackcf().set_bit());
                flush_txdr!($i2c);
                return Err(Error::Nack);
            } else {
                // try again
            }
        }
    };
}

impl<PINS, I2C> Write for I2c<I2C, PINS>
where
    I2C: Deref<Target = i2c1::RegisterBlock>,
{
    type Error = Error;

    fn write(&mut self, addr: u8, bytes: &[u8]) -> Result<(), Error> {
        // TODO support transfers of more than 255 bytes
        assert!(bytes.len() < 256 && bytes.len() > 0);

        // Wait for any previous address sequence to end
        // automatically. This could be up to 50% of a bus
        // cycle (ie. up to 0.5/freq)
        while self.i2c.cr2.read().start().bit_is_set() {}

        // Set START and prepare to send `bytes`. The
        // START bit can be set even if the bus is BUSY or
        // I2C is in slave mode.
        self.i2c.cr2.write(|w| {
            w.start()
                .set_bit()
                .sadd()
                .bits(u16(addr << 1 | 0))
                .add10()
                .clear_bit()
                .rd_wrn()
                .write()
                .nbytes()
                .bits(bytes.len() as u8)
                .autoend()
                .software()
        });

        for byte in bytes {
            // Wait until we are allowed to send data
            // (START has been ACKed or last byte when
            // through)
            busy_wait!(self.i2c, txis, is_empty);

            // Put byte on the wire
            self.i2c.txdr.write(|w| w.txdata().bits(*byte));
        }

        // Wait until the write finishes
        busy_wait!(self.i2c, tc, is_complete);

        // Stop
        self.i2c.cr2.write(|w| w.stop().set_bit());

        Ok(())
        // Tx::new(&self.i2c)?.write(addr, bytes)
    }
}

impl<PINS, I2C> Read for I2c<I2C, PINS>
where
    I2C: Deref<Target = i2c1::RegisterBlock>,
{
    type Error = Error;

    fn read(&mut self, addr: u8, buffer: &mut [u8]) -> Result<(), Error> {
        // TODO support transfers of more than 255 bytes
        assert!(buffer.len() < 256 && buffer.len() > 0);

        // Wait for any previous address sequence to end
        // automatically. This could be up to 50% of a bus
        // cycle (ie. up to 0.5/freq)
        while self.i2c.cr2.read().start().bit_is_set() {}

        // Set START and prepare to receive bytes into
        // `buffer`. The START bit can be set even if the bus
        // is BUSY or I2C is in slave mode.
        self.i2c.cr2.write(|w| {
            w.sadd()
                .bits((addr << 1 | 0) as u16)
                .rd_wrn()
                .read()
                .nbytes()
                .bits(buffer.len() as u8)
                .start()
                .set_bit()
                .autoend()
                .automatic()
        });

        for byte in buffer {
            // Wait until we have received something
            busy_wait!(self.i2c, rxne, is_not_empty);

            *byte = self.i2c.rxdr.read().rxdata().bits();
        }

        // automatic STOP

        Ok(())
        // Rx::new(&self.i2c)?.read(addr, buffer)
    }
}

impl<PINS, I2C> WriteRead for I2c<I2C, PINS>
where
    I2C: Deref<Target = i2c1::RegisterBlock>,
{
    type Error = Error;

    fn write_read(&mut self, addr: u8, bytes: &[u8], buffer: &mut [u8]) -> Result<(), Error> {
        // TODO support transfers of more than 255 bytes
        assert!(bytes.len() < 256 && bytes.len() > 0);
        assert!(buffer.len() < 256 && buffer.len() > 0);

        // Wait for any previous address sequence to end
        // automatically. This could be up to 50% of a bus
        // cycle (ie. up to 0.5/freq)
        while self.i2c.cr2.read().start().bit_is_set() {}

        // Set START and prepare to send `bytes`. The
        // START bit can be set even if the bus is BUSY or
        // I2C is in slave mode.
        self.i2c.cr2.write(|w| {
            w.start()
                .set_bit()
                .sadd()
                .bits(u16(addr << 1 | 0))
                .add10()
                .clear_bit()
                .rd_wrn()
                .write()
                .nbytes()
                .bits(bytes.len() as u8)
                .autoend()
                .software()
        });

        for byte in bytes {
            // Wait until we are allowed to send data
            // (START has been ACKed or last byte went through)
            busy_wait!(self.i2c, txis, is_empty);

            // Put byte on the wire
            self.i2c.txdr.write(|w| w.txdata().bits(*byte));
        }

        // Wait until the write finishes before beginning to read.
        busy_wait!(self.i2c, tc, is_complete);

        // reSTART and prepare to receive bytes into `buffer`
        self.i2c.cr2.write(|w| {
            w.sadd()
                .bits(u16(addr << 1 | 1))
                .add10()
                .clear_bit()
                .rd_wrn()
                .read()
                .nbytes()
                .bits(buffer.len() as u8)
                .start()
                .set_bit()
                .autoend()
                .automatic()
        });

        for byte in buffer {
            // Wait until we have received something
            busy_wait!(self.i2c, rxne, is_not_empty);

            *byte = self.i2c.rxdr.read().rxdata().bits();
        }

        Ok(())
    }
}

#[cfg(feature = "stm32l4x1")]
mod stm32l4x1_pins {
    use super::{I2C1, I2C2, I2C3, I2C4};
    use crate::gpio::*;
    use gpioa::{PA10, PA7, PA9};
    use gpiob::{PB10, PB11, PB13, PB14, PB4, PB6, PB7, PB8, PB9};
    use gpioc::{PC0, PC1};

    pins!(I2C1, AF4, SCL: [PB6, PB8], SDA: [PB7, PB9]);

<<<<<<< HEAD
#[cfg(any(feature = "stm32l4x1", feature = "stm32l4x3", feature = "stm32l4x6", feature = "stm32l4r9"))]
use crate::gpio::gpiob::PB8;

#[cfg(any(feature = "stm32l4x1", feature = "stm32l4x6", feature = "stm32l4r9"))]
use crate::gpio::gpiob::{PB13, PB14, PB9};

#[cfg(feature = "stm32l4r9")]
use crate::gpio::gpiog::PG13;

pins!(I2C1, AF4,
    SCL: [PA9, PB6],
    SDA: [PA10, PB7]);
=======
    // Not on STM32L471XX
    pins!(I2C1, AF4, SCL: [PA9], SDA: [PA10]);

    pins!(I2C2, AF4, SCL: [PB10, PB13], SDA: [PB11, PB14]);

    pins!(I2C3, AF4, SCL: [PC0], SDA: [PC1]);
>>>>>>> 9cba0fbe

    // Not on STM32L471XX
    pins!(I2C3, AF4, SCL: [PA7], SDA: [PB4]);

<<<<<<< HEAD
#[cfg(any(feature = "stm32l4x1", feature = "stm32l4x6", feature = "stm32l4r9"))]
pins!(I2C1, AF4, SCL: [PB8], SDA: [PB9]);
=======
    // Not on STM32L471XX and STM32L431XX
    pins!(I2C4, AF4, SCL: [PD12], SDA: [PD13]);
    pins!(I2C4, AF3, SCL: [PB10], SDA: [PB11]);
}
>>>>>>> 9cba0fbe

#[cfg(feature = "stm32l4x2")]
mod stm32l4x2_pins {
    use super::{I2C1, I2C2, I2C3, I2C4};
    use crate::gpio::*;
    use gpioa::{PA10, PA7, PA9};
    use gpiob::{PB10, PB11, PB13, PB14, PB4, PB6, PB7, PB8, PB9};
    use gpioc::{PC0, PC1};

    pins!(I2C1, AF4, SCL: [PA9, PB6], SDA: [PA10, PB7]);

    // Both technically not present on STM32L432XX and STM32l442XX (pins missing from ref. manual)
    pins!(I2C1, AF4, SCL: [PB8], SDA: [PB9]);
    pins!(I2C2, AF4, SCL: [PB10, PB13], SDA: [PB11, PB14]);

    pins!(I2C3, AF4, SCL: [PA7], SDA: [PB4]);

    // Technically not present on STM32L432XX and STM32l442XX (pins missing from ref. manual)
    pins!(I2C3, AF4, SCL: [PC0], SDA: [PC1]);

    // Technically not present on STM32L432XX and STM32l442XX (pins missing from ref. manual)
    // Not present on STM32L412XX and STM32L422XX
    pins!(I2C4, AF2, SCL: [PC0], SDA: [PC1]);
    pins!(I2C4, AF3, SCL: [PB10], SDA: [PB11]);
    pins!(I2C4, AF4, SCL: [PD12], SDA: [PD13]);
}

#[cfg(feature = "stm32l4x3")]
<<<<<<< HEAD
pins!(I2C2, AF4, SCL: [PC0], SDA: [PC1]);

#[cfg(feature = "stm32l4r9")]
pins!(I2C1, AF4,
    SCL: [],
    SDA: [PG13]);
=======
mod stm32l4x3_pins {
    use super::{I2C1, I2C2, I2C3};
    use crate::gpio::*;
    use gpioa::{PA10, PA7, PA9};
    use gpiob::{PB10, PB11, PB13, PB14, PB4, PB6, PB7, PB8, PB9};
    use gpioc::{PC0, PC1};

    pins!(I2C1, AF4, SCL: [PA9, PB6, PB8], SDA: [PA10, PB7, PB9]);

    pins!(I2C2, AF4, SCL: [PB10, PB13], SDA: [PB11, PB14]);

    pins!(I2C3, AF4, SCL: [PA7, PC0], SDA: [PB4, PC1]);
}

#[cfg(feature = "stm32l4x5")]
mod stm32l4x5_pins {
    use super::{I2C1, I2C2, I2C3};
    use crate::gpio::*;
    use gpiob::{PB10, PB11, PB13, PB14, PB6, PB7, PB8, PB9};
    use gpioc::{PC0, PC1};

    pins!(I2C1, AF4, SCL: [PB6, PB8], SDA: [PB7, PB9]);

    pins!(I2C2, AF4, SCL: [PB10, PB13], SDA: [PB11, PB14]);

    pins!(I2C3, AF4, SCL: [PC0], SDA: [PC1]);
}

#[cfg(feature = "stm32l4x6")]
mod stm32l4x6_pins {
    use super::{I2C1, I2C2, I2C3, I2C4};
    use crate::gpio::*;
    use gpioa::PA7;
    use gpiob::{PB10, PB11, PB13, PB14, PB4, PB6, PB7, PB8, PB9};
    use gpioc::{PC0, PC1};
    use gpiod::{PD12, PD13};
    use gpiof::{PF0, PF1, PF14, PF15};
    use gpiog::{PG13, PG14, PG7, PG8};

    pins!(I2C1, AF4, SCL: [PB6, PB8], SDA: [PB7, PB9]);

    pins!(I2C2, AF4, SCL: [PB10, PB13, PF1], SDA: [PB11, PB14, PF0]);

    pins!(I2C3, AF4, SCL: [PC0, PG7, PG14], SDA: [PC1, PG8, PG13]);

    // Both not on STM32L486XX and STM32L476XX
    pins!(I2C3, AF4, SCL: [PA7], SDA: [PB4]);
    pins!(I2C4, AF4, SCL: [PD12, PF14], SDA: [PD13, PF15]);

    // These are present on STM32L496XX and STM32L4A6xG, but the
    // PAC does not have gpioh, so we can't actually these pins
    // Both not on STM32L486XX and STM32L476XX
    // use gpioh::{PH4, PH5, PH7, PH8};
    // pins!(I2C2, AF4, SCL: [PH4], SDA: [PH5]);
    // pins!(I2C3, AF4, SCL: [PH7], SDA: [PH8]);
}
>>>>>>> 9cba0fbe
<|MERGE_RESOLUTION|>--- conflicted
+++ resolved
@@ -425,7 +425,6 @@
 
     pins!(I2C1, AF4, SCL: [PB6, PB8], SDA: [PB7, PB9]);
 
-<<<<<<< HEAD
 #[cfg(any(feature = "stm32l4x1", feature = "stm32l4x3", feature = "stm32l4x6", feature = "stm32l4r9"))]
 use crate::gpio::gpiob::PB8;
 
@@ -438,28 +437,22 @@
 pins!(I2C1, AF4,
     SCL: [PA9, PB6],
     SDA: [PA10, PB7]);
-=======
     // Not on STM32L471XX
     pins!(I2C1, AF4, SCL: [PA9], SDA: [PA10]);
 
     pins!(I2C2, AF4, SCL: [PB10, PB13], SDA: [PB11, PB14]);
 
     pins!(I2C3, AF4, SCL: [PC0], SDA: [PC1]);
->>>>>>> 9cba0fbe
 
     // Not on STM32L471XX
     pins!(I2C3, AF4, SCL: [PA7], SDA: [PB4]);
 
-<<<<<<< HEAD
 #[cfg(any(feature = "stm32l4x1", feature = "stm32l4x6", feature = "stm32l4r9"))]
 pins!(I2C1, AF4, SCL: [PB8], SDA: [PB9]);
-=======
     // Not on STM32L471XX and STM32L431XX
     pins!(I2C4, AF4, SCL: [PD12], SDA: [PD13]);
     pins!(I2C4, AF3, SCL: [PB10], SDA: [PB11]);
 }
->>>>>>> 9cba0fbe
-
 #[cfg(feature = "stm32l4x2")]
 mod stm32l4x2_pins {
     use super::{I2C1, I2C2, I2C3, I2C4};
@@ -487,14 +480,13 @@
 }
 
 #[cfg(feature = "stm32l4x3")]
-<<<<<<< HEAD
 pins!(I2C2, AF4, SCL: [PC0], SDA: [PC1]);
 
 #[cfg(feature = "stm32l4r9")]
 pins!(I2C1, AF4,
     SCL: [],
     SDA: [PG13]);
-=======
+
 mod stm32l4x3_pins {
     use super::{I2C1, I2C2, I2C3};
     use crate::gpio::*;
@@ -550,5 +542,4 @@
     // use gpioh::{PH4, PH5, PH7, PH8};
     // pins!(I2C2, AF4, SCL: [PH4], SDA: [PH5]);
     // pins!(I2C3, AF4, SCL: [PH7], SDA: [PH8]);
-}
->>>>>>> 9cba0fbe
+}