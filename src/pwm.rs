//! # Pulse Width Modulation

use core::marker::PhantomData;

use crate::hal;
use crate::stm32::{TIM1, TIM15, TIM2};

<<<<<<< HEAD
use crate::alternate_functions::{PwmCh1, PwmCh2, PwmCh3, PwmCh4};
use crate::gpio::AlternatePP;
use crate::rcc::{Clocks, APB1R1, APB2};
=======
use crate::gpio::gpioa::{PA0, PA1, PA10, PA11, PA15, PA2, PA3, PA8, PA9};
use crate::gpio::gpiob::{PB10, PB11, PB14, PB3};
use crate::gpio::Alternate;
use crate::rcc::{Clocks, Enable, Reset, APB1R1, APB2};
>>>>>>> 1ebf0072
use crate::time::Hertz;

/*
 * Trying to implement Pins<TIM> for
 * a) (C1, C2) where C1: PwmCh1, C2: PwmCh2 and
 * b) (C1, C3) where C1: PwmCh1, C3: PwmCh3
 * leads to: 'conflicting implementation for `(_, _)`'
 *
// NB: REMAP is not implemented!
pub trait Pins<TIM> {
    // const REMAP: u8;
    const C1: bool = false;
    const C2: bool = false;
    const C3: bool = false;
    const C4: bool = false;
    type Channels;
}

macro_rules! impl_pins {
    ($TIMX:ident, ($($CHANNEL:ident),+)) => {
        $(const $CHANNEL: bool = true;)+
        type Channels = ($(Pwm<$TIMX, $CHANNEL>),+);
    }
}

impl<TIMx, CH1, CH2, CH3, CH4> Pins<TIMx> for (CH1, CH2, CH3, CH4) where CH1: PwmCh1<TIMx>, CH2: PwmCh2<TIMx>, CH3: PwmCh3<TIMx>, CH4: PwmCh4<TIMx> {
        const C1: bool = true;
        const C2: bool = true;
        const C3: bool = true;
        const C4: bool = true;
        type Channels = (Pwm<TIMx, C1>, Pwm<TIMx, C2>, Pwm<TIMx, C3>, Pwm<TIMx, C4>);
}
impl<TIMx, CH2, CH3, CH4> Pins<TIMx> for (CH2, CH3, CH4) where CH2: PwmCh2<TIMx>, CH3: PwmCh3<TIMx>, CH4: PwmCh4<TIMx> {
    impl_pins!(TIMx, (C2, C3, C4));
}
impl<TIMx, CH1, CH3, CH4> Pins<TIMx> for (CH1, CH3, CH4) where CH1: PwmCh1<TIMx>, CH3: PwmCh3<TIMx>, CH4: PwmCh4<TIMx> {
    impl_pins!(TIMx, (C1, C3, C4));
}
impl<TIMx, CH1, CH2, CH4> Pins<TIMx> for (CH1, CH2, CH4) where CH2: PwmCh1<TIMx>, CH2: PwmCh3<TIMx>, CH4: PwmCh4<TIMx> {
    impl_pins!(TIMx, (C1, C2, C4));
}
impl<TIMx, CH1, CH2, CH3> Pins<TIMx> for (CH1, CH2, CH3) where CH1: PwmCh1<TIMx>, CH2: PwmCh2<TIMx>, CH3: PwmCh3<TIMx> {
    impl_pins!(TIMx, (C1, C2, C3));
}
impl<TIMx, CH1, CH2> Pins<TIMx> for (CH1, CH2) where CH1: PwmCh1<TIMx>, CH2: PwmCh2<TIMx> {
    impl_pins!(TIMx, (C1, C2));
}
impl<TIMx, CH1, CH3> Pins<TIMx> for (CH1, CH3) where CH1: PwmCh1<TIMx>, CH3: PwmCh3<TIMx> {
    impl_pins!(TIMx, (C1, C3));
}
impl<TIMx, CH1, CH4> Pins<TIMx> for (CH1, CH4) where CH1: PwmCh1<TIMx>, CH4: PwmCh4<TIMx> {
    impl_pins!(TIMx, (C1, C4));
}
impl<TIMx, CH2, CH3> Pins<TIMx> for (CH2, CH3) where CH2: PwmCh2<TIMx>, CH3: PwmCh3<TIMx> {
    impl_pins!(TIMx, (C2, C3));
}
impl<TIMx, CH2, CH4> Pins<TIMx> for (CH2, CH4) where CH2: PwmCh2<TIMx>, CH4: PwmCh4<TIMx> {
    impl_pins!(TIMx, (C2, C4));
}
impl<TIMx, CH3, CH4> Pins<TIMx> for (CH3, CH4) where CH3: PwmCh3<TIMx>, CH4: PwmCh4<TIMx> {
    impl_pins!(TIMx, (C3, C4));
}
*/

/*
 * This macro does not work
 *
macro_rules! pin_tuple {
    ($TIMX:ident, ($($CHANNEL:ty),+), ($($TRAIT:ty),+)) => {
        impl< $($CHANNEL),+ > Pins<$TIMX> for ($($CHANNEL),+)
            where
                $($CHANNEL: $TRAIT),+
        {
            $(const $CHANNEL: bool = true;)+
            type Channels = ($(Pwm<$TIMX, $CHANNEL>),+);
        }
    }
}
 *
 * so this macro does not work either
 *
macro_rules! pin_tuples {
    ($TIMX:ident) => {
        pin_tuple!($TIMX, (CH1, CH2, CH3, CH4), (PwmCh1<$TIMX>, PwmCh2<$TIMX>, PwmCh3<$TIMX>, PwmCh4<$TIMX>));
        pin_tuple!($TIMX, (C2, C3, C4), (PwmCh2<$TIMX>, PwmCh3<$TIMX>, PwmCh4<$TIMX>));
        pin_tuple!($TIMX, (C1, C3, C4), (PwmCh1<$TIMX>, PwmCh3<$TIMX>, PwmCh4<$TIMX>));
        pin_tuple!($TIMX, (C1, C2, C4), (PwmCh1<$TIMX>, PwmCh2<$TIMX>, PwmCh4<$TIMX>));
        pin_tuple!($TIMX, (C1, C2, C3), (PwmCh1<$TIMX>, PwmCh2<$TIMX>, PwmCh3<$TIMX>));
        pin_tuple!($TIMX, (C1, C2), (PwmCh1<$TIMX>, PwmCh2<$TIMX>));
        pin_tuple!($TIMX, (C1, C3), (PwmCh1<$TIMX>, PwmCh3<$TIMX>));
        pin_tuple!($TIMX, (C1, C4), (PwmCh1<$TIMX>, PwmCh4<$TIMX>));
        pin_tuple!($TIMX, (C2, C3), (PwmCh2<$TIMX>, PwmCh3<$TIMX>));
        pin_tuple!($TIMX, (C2, C4), (PwmCh2<$TIMX>, PwmCh4<$TIMX>));
        pin_tuple!($TIMX, (C3, C4), (PwmCh3<$TIMX>, PwmCh4<$TIMX>));
        pin_tuple!($TIMX, (C1), (PwmCh1<$TIMX>));
        pin_tuple!($TIMX, (C2), (PwmCh2<$TIMX>));
        pin_tuple!($TIMX, (C3), (PwmCh3<$TIMX>));
        pin_tuple!($TIMX, (C4), (PwmCh4<$TIMX>));
    }
}
*/

/*
 * Old approach
 *
macro_rules! pins_to_channels_mapping {
    ( $( $TIMX:ident: ( $($PINX:ident),+ ), ( $($ENCHX:ident),+ ), ( $($AF:literal),+ ); )+ ) => {
        $(
            #[allow(unused_parens)]
            impl<OTYPE> Pins<$TIMX> for ($($PINX<Alternate<OTYPE, $AF>>),+)
            {
                $(const $ENCHX: bool = true;)+
                type Channels = ($(Pwm<$TIMX, $ENCHX>),+);
            }
        )+
    };
}

pins_to_channels_mapping! {
    // TIM1
    TIM1: (PA8, PA9, PA10, PA11), (C1, C2, C3, C4), (1, 1, 1, 1);
    TIM1: (PA9, PA10, PA11), (C2, C3, C4), (1, 1, 1);
    TIM1: (PA8, PA10, PA11), (C1, C3, C4), (1, 1, 1);
    TIM1: (PA8, PA9, PA11), (C1, C2, C4), (1, 1, 1);
    TIM1: (PA8, PA9, PA10), (C1, C2, C3), (1, 1, 1);
    TIM1: (PA10, PA11), (C3, C4), (1, 1);
    TIM1: (PA9, PA11), (C2, C4), (1, 1);
    TIM1: (PA9, PA10), (C2, C3), (1, 1);
    TIM1: (PA8, PA11), (C1, C4), (1, 1);
    TIM1: (PA8, PA10), (C1, C3), (1, 1);
    TIM1: (PA8, PA9), (C1, C2), (1, 1);
    TIM1: (PA8), (C1), (1);
    TIM1: (PA9), (C2), (1);
    TIM1: (PA10), (C3), (1);
    TIM1: (PA11), (C4), (1);

    // TIM2
    TIM2: (PA0, PA1, PA2, PA3), (C1, C2, C3, C4), (1, 1, 1, 1);
    TIM2: (PA0, PA1, PA2, PB11), (C1, C2, C3, C4), (1, 1, 1, 1);
    TIM2: (PA15, PB3, PB10, PB11), (C1, C2, C3, C4), (1, 1, 1, 1);

    TIM2: (PA1, PA2, PA3), (C2, C3, C4), (1, 1, 1);
    TIM2: (PA0, PA2, PA3), (C1, C3, C4), (1, 1, 1);
    TIM2: (PA0, PA1, PA3), (C1, C2, C4), (1, 1, 1);
    TIM2: (PA0, PA1, PA2), (C1, C2, C3), (1, 1, 1);

    TIM2: (PB3, PB10, PB11), (C2, C3, C4), (1, 1, 1);
    TIM2: (PA15, PB10, PB11), (C1, C3, C4), (1, 1, 1);
    TIM2: (PA15, PB3, PB11), (C1, C2, C4), (1, 1, 1);
    TIM2: (PA15, PB3, PB10), (C1, C2, C3), (1, 1, 1);

    TIM2: (PA2, PA3), (C3, C4), (1, 1);
    TIM2: (PA1, PA3), (C2, C4), (1, 1);
    TIM2: (PA1, PA2), (C2, C3), (1, 1);
    TIM2: (PA0, PA3), (C1, C4), (1, 1);
    TIM2: (PA0, PA2), (C1, C3), (1, 1);
    TIM2: (PA0, PA1), (C1, C2), (1, 1);

    TIM2: (PB10, PB11), (C3, C4), (1, 1);
    TIM2: (PB3, PB11), (C2, C4), (1, 1);
    TIM2: (PB3, PB10), (C2, C3), (1, 1);
    TIM2: (PA15, PB11), (C1, C4), (1, 1);
    TIM2: (PA15, PB10), (C1, C3), (1, 1);
    TIM2: (PA15, PB3), (C1, C2), (1, 1);

    TIM2: (PA0), (C1), (1);
    TIM2: (PA1), (C2), (1);
    TIM2: (PA2), (C3), (1);
    TIM2: (PA3), (C4), (1);

    TIM2: (PA15), (C1), (1);
    TIM2: (PB3), (C2), (1);
    TIM2: (PB10), (C3), (1);
    TIM2: (PB11), (C4), (1);

    // TIM15 - TODO: The uncommented lines are awaiting PAC updates to be valid.
    TIM15: (PB14), (C1), (14);
    // TIM15: (PB15), (C2), (14);
    TIM15: (PA2), (C1), (14);
    // TIM15: (PA3), (C2), (14);
    // TIM15: (PB14, PB15), (C1, C2), (14, 14);
    // TIM15: (PB14, PA3), (C1, C2), (14, 14);
    // TIM15: (PA2, PB15), (C1, C2), (14, 14);
    // TIM15: (PA2, PA3), (C1, C2), (14, 14);
}
*/

pub trait PwmExt1: Sized {
    fn pwm<T>(
        self,
        pins: Pins<Self>,
        frequency: T,
        clocks: Clocks,
        apb: &mut APB2,
    ) -> PwmChannels<Self>
    where
        T: Into<Hertz>;
}

pub trait PwmExt2: Sized {
    fn pwm<T>(
        self,
        pins: Pins<Self>,
        frequency: T,
        clocks: Clocks,
        apb: &mut APB1R1,
    ) -> PwmChannels<Self>
    where
        T: Into<Hertz>;
}

impl PwmExt1 for TIM1 {
    fn pwm<T>(self, pins: Pins<Self>, freq: T, clocks: Clocks, apb: &mut APB2) -> PwmChannels<Self>
    where
        T: Into<Hertz>,
    {
        tim1(self, pins, freq.into(), clocks, apb)
    }
}

impl PwmExt1 for TIM15 {
    fn pwm<T>(self, pins: Pins<Self>, freq: T, clocks: Clocks, apb: &mut APB2) -> PwmChannels<Self>
    where
        T: Into<Hertz>,
    {
        tim15(self, pins, freq.into(), clocks, apb)
    }
}

impl PwmExt2 for TIM2 {
    fn pwm<T>(
        self,
        pins: Pins<Self>,
        freq: T,
        clocks: Clocks,
        apb: &mut APB1R1,
    ) -> PwmChannels<Self>
    where
        T: Into<Hertz>,
    {
        // TODO: check if this is really not needed (in the f1xx examples value
        //       of remap is 0x0). if so, what's afio.mapr on l4xx?
        //
        // mapr.mapr()
        //     .modify(|_, w| unsafe { w.tim2_remap().bits(PINS::REMAP) });

        tim2(self, pins, freq.into(), clocks, apb)
    }
}

pub struct Pwm<TIM, CHANNEL> {
    _channel: PhantomData<CHANNEL>,
    _tim: PhantomData<TIM>,
}

impl<TIM, CHANNEL> Pwm<TIM, CHANNEL> {
    fn new() -> Self {
        Pwm {
            _channel: PhantomData,
            _tim: PhantomData,
        }
    }
}

pub struct PwmChannels<TIM> {
    pub channel1: Option<Pwm<TIM, C1>>,
    pub channel2: Option<Pwm<TIM, C2>>,
    pub channel3: Option<Pwm<TIM, C3>>,
    pub channel4: Option<Pwm<TIM, C4>>,
    _tim: PhantomData<TIM>,
}

impl<TIM> PwmChannels<TIM> {
    fn new() -> Self {
        PwmChannels {
            channel1: None,
            channel2: None,
            channel3: None,
            channel4: None,
            _tim: PhantomData,
        }
    }
}

pub struct Pins<TIM> {
    has_channel1: bool,
    has_channel2: bool,
    has_channel3: bool,
    has_channel4: bool,
    _tim: PhantomData<TIM>,
}

impl<TIM> Pins<TIM> {
    pub fn new() -> Self {
        Pins {
            has_channel1: false,
            has_channel2: false,
            has_channel3: false,
            has_channel4: false,
            _tim: PhantomData,
        }
    }
    pub fn channel1(self, _ch1_pin: impl PwmCh1<TIM> + AlternatePP) -> Self {
        Pins {
            has_channel1: true,
            ..self
        }
    }
    pub fn channel2(self, _ch2_pin: impl PwmCh2<TIM> + AlternatePP) -> Self {
        Pins {
            has_channel2: true,
            ..self
        }
    }
    pub fn channel3(self, _ch3_pin: impl PwmCh3<TIM> + AlternatePP) -> Self {
        Pins {
            has_channel3: true,
            ..self
        }
    }
    pub fn channel4(self, _ch4_pin: impl PwmCh4<TIM> + AlternatePP) -> Self {
        Pins {
            has_channel4: true,
            ..self
        }
    }
}

pub struct C1;
pub struct C2;
pub struct C3;
pub struct C4;

macro_rules! advanced_timer {
    ($($TIMX:ident: ($timX:ident, $apb:ident, $psc_width:ident, $arr_width:ident),)+) => {
        $(
            fn $timX(
                tim: $TIMX,
                pins: Pins<$TIMX>,
                freq: Hertz,
                clocks: Clocks,
                apb: &mut $apb,
            ) -> PwmChannels<$TIMX>
            {
                <$TIMX>::enable(apb);
                <$TIMX>::reset(apb);

<<<<<<< HEAD
                let mut pwm_channels = PwmChannels::new();

                if pins.has_channel1 {
                    tim.ccmr1_output().modify(|_, w| unsafe { w.oc1pe().set_bit().oc1m().bits(6) });
                    pwm_channels.channel1 = Some(Pwm::new());
                }

                if pins.has_channel2 {
                    tim.ccmr1_output().modify(|_, w| unsafe { w.oc2pe().set_bit().oc2m().bits(6) });
                    pwm_channels.channel1 = Some(Pwm::new());
                }

                if pins.has_channel3 {
                    tim.ccmr2_output().modify(|_, w| unsafe { w.oc3pe().set_bit().oc3m().bits(6) });
                    pwm_channels.channel1 = Some(Pwm::new());
                }

                if pins.has_channel4 {
                    tim.ccmr2_output().modify(|_, w| unsafe { w.oc4pe().set_bit().oc4m().bits(6) });
                    pwm_channels.channel1 = Some(Pwm::new());
=======
                if PINS::C1 {
                    tim.ccmr1_output().modify(|_, w| w.oc1pe().set_bit().oc1m().bits(6));
                }

                if PINS::C2 {
                    tim.ccmr1_output().modify(|_, w| w.oc2pe().set_bit().oc2m().bits(6));
                }

                if PINS::C3 {
                    tim.ccmr2_output().modify(|_, w| w.oc3pe().set_bit().oc3m().bits(6));
                }

                if PINS::C4 {
                    tim.ccmr2_output().modify(|_, w| w.oc4pe().set_bit().oc4m().bits(6));
>>>>>>> 1ebf0072
                }

                let clk = clocks.pclk2().0;
                let freq = freq.0;
                let ticks = clk / freq;

                // maybe this is all u32? also, why no `- 1` vs `timer.rs`?
                let psc = ticks / (1 << 16);
                tim.psc.write(|w| { w.psc().bits(psc as $psc_width) });
                let arr = ticks / (psc + 1);
                tim.arr.write(|w| { w.arr().bits(arr as $arr_width) });

                // Only for the advanced control timer
                tim.bdtr.write(|w| w.moe().set_bit());
                tim.egr.write(|w| w.ug().set_bit());

                tim.cr1.write(|w| {
                    w.cms()
                        .bits(0b00)
                        .dir().clear_bit()
                        .opm().clear_bit()
                        .cen().set_bit()
                        .arpe().set_bit()
                });

                pwm_channels
            }

            pwm_channels! {
                $TIMX:  (C1, $arr_width, cc1e, ccr1, ccr),
                        (C2, $arr_width, cc2e, ccr2, ccr),
                        (C3, $arr_width, cc3e, ccr3, ccr),
                        (C4, $arr_width, cc4e, ccr4, ccr),
            }
        )+
    }
}

macro_rules! standard_timer {
    ($($TIMX:ident: ($timX:ident, $apb:ident, $psc_width:ident, $arr_width:ident),)+) => {
        $(
            fn $timX(
                tim: $TIMX,
                pins: Pins<$TIMX>,
                freq: Hertz,
                clocks: Clocks,
                apb: &mut $apb,
            ) -> PwmChannels<$TIMX>
            {
                <$TIMX>::enable(apb);
                <$TIMX>::reset(apb);

<<<<<<< HEAD
                let mut pwm_channels = PwmChannels::new();

                if pins.has_channel1 {
                    tim.ccmr1_output().modify(|_, w| unsafe { w.oc1pe().set_bit().oc1m().bits(6) });
                    pwm_channels.channel1 = Some(Pwm::new());
                }

                if pins.has_channel2 {
                    tim.ccmr1_output().modify(|_, w| unsafe { w.oc2pe().set_bit().oc2m().bits(6) });
                    pwm_channels.channel1 = Some(Pwm::new());
                }

                if pins.has_channel3 {
                    tim.ccmr2_output().modify(|_, w| unsafe { w.oc3pe().set_bit().oc3m().bits(6) });
                    pwm_channels.channel1 = Some(Pwm::new());
                }

                if pins.has_channel4 {
                    tim.ccmr2_output().modify(|_, w| unsafe { w.oc4pe().set_bit().oc4m().bits(6) });
                    pwm_channels.channel1 = Some(Pwm::new());
=======
                if PINS::C1 {
                    tim.ccmr1_output().modify(|_, w| w.oc1pe().set_bit().oc1m().bits(6));
                }

                if PINS::C2 {
                    tim.ccmr1_output().modify(|_, w| w.oc2pe().set_bit().oc2m().bits(6));
                }

                if PINS::C3 {
                    tim.ccmr2_output().modify(|_, w| w.oc3pe().set_bit().oc3m().bits(6));
                }

                if PINS::C4 {
                    tim.ccmr2_output().modify(|_, w| w.oc4pe().set_bit().oc4m().bits(6));
>>>>>>> 1ebf0072
                }

                let clk = clocks.pclk1().0;
                let freq = freq.0;
                let ticks = clk / freq;

                // maybe this is all u32? also, why no `- 1` vs `timer.rs`?
                let psc = ticks / (1 << 16);
                tim.psc.write(|w| { w.psc().bits(psc as $psc_width) });
                let arr = ticks / (psc + 1);
                tim.arr.write(|w| { w.arr().bits(arr as $arr_width) });

                tim.cr1.write(|w| {
                    w.cms()
                        .bits(0b00)
                        .dir().clear_bit()
                        .opm().clear_bit()
                        .cen().set_bit()
                        .arpe().set_bit()
                });

                pwm_channels
            }

            pwm_channels! {
                $TIMX:  (C1, $arr_width, cc1e, ccr1, ccr),
                        (C2, $arr_width, cc2e, ccr2, ccr),
                        (C3, $arr_width, cc3e, ccr3, ccr),
                        (C4, $arr_width, cc4e, ccr4, ccr),
            }
        )+
    }
}

macro_rules! small_timer {
    ($($TIMX:ident: ($timX:ident, $apb:ident, $psc_width:ident, $arr_width:ident),)+) => {
        $(
            fn $timX(
                tim: $TIMX,
                pins: Pins<$TIMX>,
                freq: Hertz,
                clocks: Clocks,
                apb: &mut $apb,
            ) -> PwmChannels<$TIMX>
            {
                <$TIMX>::enable(apb);
                <$TIMX>::reset(apb);

<<<<<<< HEAD
                let mut pwm_channels = PwmChannels::new();

                if pins.has_channel1 {
                    tim.ccmr1_output().modify(|_, w| unsafe { w.oc1pe().set_bit().oc1m().bits(6) });
                    pwm_channels.channel1 = Some(Pwm::new());
=======
                if PINS::C1 {
                    tim.ccmr1_output().modify(|_, w| w.oc1pe().set_bit().oc1m().bits(6));
>>>>>>> 1ebf0072
                }

                // TODO: The uncommented lines are awaiting PAC updates to be valid.
                // if PINS::C2 {
                //     tim.ccmr1_output().modify(|_, w| w.oc2pe().set_bit().oc2m().bits(6));
                // }

                let clk = clocks.pclk1().0;
                let freq = freq.0;
                let ticks = clk / freq;

                // maybe this is all u32? also, why no `- 1` vs `timer.rs`?
                let psc = ticks / (1 << 16);
                tim.psc.write(|w| { w.psc().bits(psc as $psc_width) });
                let arr = ticks / (psc + 1);
                unsafe { tim.arr.write(|w| { w.arr().bits(arr as $arr_width) }); }

                tim.bdtr.write(|w| w.moe().set_bit());
                tim.egr.write(|w| w.ug().set_bit());

                tim.cr1.write(|w| {
                    w.opm().clear_bit()
                        .cen().set_bit()
                        .arpe().set_bit()
                });

                pwm_channels
            }

            pwm_channels! {
                $TIMX:  (C1, $arr_width, cc1e, ccr1, ccr),
                // TODO: The uncommented line is awaiting PAC updates to be valid.
                //        (C2, $arr_width, cc2e, ccr2, ccr2),
            }
        )+
    }
}

macro_rules! pwm_channels {
    ($TIMX:ident: $(($channel:ident, $arr_width:ident, $ccXe:ident, $ccrX:ident, $ccr:ident),)+) => {
        $(
            impl hal::PwmPin for Pwm<$TIMX, $channel> {
                type Duty = $arr_width;

                #[inline(always)]
                fn disable(&mut self) {
                    unsafe { (*$TIMX::ptr()).ccer.modify(|_, w| w.$ccXe().clear_bit()) }
                }

                #[inline(always)]
                fn enable(&mut self) {
                    unsafe { (*$TIMX::ptr()).ccer.modify(|_, w| w.$ccXe().set_bit()) }
                }

                #[inline(always)]
                fn get_duty(&self) -> Self::Duty {
                    unsafe { (*$TIMX::ptr()).$ccrX.read().$ccr().bits() }
                }

                #[inline(always)]
                fn get_max_duty(&self) -> Self::Duty {
                    unsafe { (*$TIMX::ptr()).arr.read().arr().bits() }
                }

                #[inline(always)]
                fn set_duty(&mut self, duty: Self::Duty) {
                    unsafe { (*$TIMX::ptr()).$ccrX.write(|w| w.$ccr().bits(duty)) }
                }
            }
        )+
    }
}

advanced_timer! {
    TIM1: (tim1, APB2, u16, u16),
}

standard_timer! {
    TIM2: (tim2, APB1R1, u16, u32),
}

small_timer! {
    TIM15: (tim15, APB2, u16, u16),
}<|MERGE_RESOLUTION|>--- conflicted
+++ resolved
@@ -5,16 +5,9 @@
 use crate::hal;
 use crate::stm32::{TIM1, TIM15, TIM2};
 
-<<<<<<< HEAD
 use crate::alternate_functions::{PwmCh1, PwmCh2, PwmCh3, PwmCh4};
 use crate::gpio::AlternatePP;
-use crate::rcc::{Clocks, APB1R1, APB2};
-=======
-use crate::gpio::gpioa::{PA0, PA1, PA10, PA11, PA15, PA2, PA3, PA8, PA9};
-use crate::gpio::gpiob::{PB10, PB11, PB14, PB3};
-use crate::gpio::Alternate;
 use crate::rcc::{Clocks, Enable, Reset, APB1R1, APB2};
->>>>>>> 1ebf0072
 use crate::time::Hertz;
 
 /*
@@ -362,43 +355,26 @@
                 <$TIMX>::enable(apb);
                 <$TIMX>::reset(apb);
 
-<<<<<<< HEAD
                 let mut pwm_channels = PwmChannels::new();
 
                 if pins.has_channel1 {
-                    tim.ccmr1_output().modify(|_, w| unsafe { w.oc1pe().set_bit().oc1m().bits(6) });
+                    tim.ccmr1_output().modify(|_, w| w.oc1pe().set_bit().oc1m().bits(6));
                     pwm_channels.channel1 = Some(Pwm::new());
                 }
 
                 if pins.has_channel2 {
-                    tim.ccmr1_output().modify(|_, w| unsafe { w.oc2pe().set_bit().oc2m().bits(6) });
+                    tim.ccmr1_output().modify(|_, w| w.oc2pe().set_bit().oc2m().bits(6));
                     pwm_channels.channel1 = Some(Pwm::new());
                 }
 
                 if pins.has_channel3 {
-                    tim.ccmr2_output().modify(|_, w| unsafe { w.oc3pe().set_bit().oc3m().bits(6) });
+                    tim.ccmr2_output().modify(|_, w| w.oc3pe().set_bit().oc3m().bits(6));
                     pwm_channels.channel1 = Some(Pwm::new());
                 }
 
                 if pins.has_channel4 {
-                    tim.ccmr2_output().modify(|_, w| unsafe { w.oc4pe().set_bit().oc4m().bits(6) });
-                    pwm_channels.channel1 = Some(Pwm::new());
-=======
-                if PINS::C1 {
-                    tim.ccmr1_output().modify(|_, w| w.oc1pe().set_bit().oc1m().bits(6));
-                }
-
-                if PINS::C2 {
-                    tim.ccmr1_output().modify(|_, w| w.oc2pe().set_bit().oc2m().bits(6));
-                }
-
-                if PINS::C3 {
-                    tim.ccmr2_output().modify(|_, w| w.oc3pe().set_bit().oc3m().bits(6));
-                }
-
-                if PINS::C4 {
                     tim.ccmr2_output().modify(|_, w| w.oc4pe().set_bit().oc4m().bits(6));
->>>>>>> 1ebf0072
+                    pwm_channels.channel1 = Some(Pwm::new());
                 }
 
                 let clk = clocks.pclk2().0;
@@ -451,43 +427,26 @@
                 <$TIMX>::enable(apb);
                 <$TIMX>::reset(apb);
 
-<<<<<<< HEAD
                 let mut pwm_channels = PwmChannels::new();
 
                 if pins.has_channel1 {
-                    tim.ccmr1_output().modify(|_, w| unsafe { w.oc1pe().set_bit().oc1m().bits(6) });
+                    tim.ccmr1_output().modify(|_, w| w.oc1pe().set_bit().oc1m().bits(6));
                     pwm_channels.channel1 = Some(Pwm::new());
                 }
 
                 if pins.has_channel2 {
-                    tim.ccmr1_output().modify(|_, w| unsafe { w.oc2pe().set_bit().oc2m().bits(6) });
+                    tim.ccmr1_output().modify(|_, w| w.oc2pe().set_bit().oc2m().bits(6));
                     pwm_channels.channel1 = Some(Pwm::new());
                 }
 
                 if pins.has_channel3 {
-                    tim.ccmr2_output().modify(|_, w| unsafe { w.oc3pe().set_bit().oc3m().bits(6) });
+                    tim.ccmr2_output().modify(|_, w| w.oc3pe().set_bit().oc3m().bits(6));
                     pwm_channels.channel1 = Some(Pwm::new());
                 }
 
                 if pins.has_channel4 {
-                    tim.ccmr2_output().modify(|_, w| unsafe { w.oc4pe().set_bit().oc4m().bits(6) });
-                    pwm_channels.channel1 = Some(Pwm::new());
-=======
-                if PINS::C1 {
-                    tim.ccmr1_output().modify(|_, w| w.oc1pe().set_bit().oc1m().bits(6));
-                }
-
-                if PINS::C2 {
-                    tim.ccmr1_output().modify(|_, w| w.oc2pe().set_bit().oc2m().bits(6));
-                }
-
-                if PINS::C3 {
-                    tim.ccmr2_output().modify(|_, w| w.oc3pe().set_bit().oc3m().bits(6));
-                }
-
-                if PINS::C4 {
                     tim.ccmr2_output().modify(|_, w| w.oc4pe().set_bit().oc4m().bits(6));
->>>>>>> 1ebf0072
+                    pwm_channels.channel1 = Some(Pwm::new());
                 }
 
                 let clk = clocks.pclk1().0;
@@ -536,16 +495,11 @@
                 <$TIMX>::enable(apb);
                 <$TIMX>::reset(apb);
 
-<<<<<<< HEAD
                 let mut pwm_channels = PwmChannels::new();
 
                 if pins.has_channel1 {
-                    tim.ccmr1_output().modify(|_, w| unsafe { w.oc1pe().set_bit().oc1m().bits(6) });
-                    pwm_channels.channel1 = Some(Pwm::new());
-=======
-                if PINS::C1 {
                     tim.ccmr1_output().modify(|_, w| w.oc1pe().set_bit().oc1m().bits(6));
->>>>>>> 1ebf0072
+                    pwm_channels.channel1 = Some(Pwm::new());
                 }
 
                 // TODO: The uncommented lines are awaiting PAC updates to be valid.
