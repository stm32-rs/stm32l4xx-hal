[package]
name = "stm32l432xx-hal"
version = "0.1.0"
authors = ["Scott <MabezDev@gmail.com>"]

[dependencies]
cortex-m = "0.5.2"
nb = "0.1.1"
<<<<<<< HEAD
=======
cortex-m-rt = "0.5.1"
>>>>>>> 17d0e9c1

[dependencies.cast]
version  = "0.2.2"
default-features = false

[dependencies.embedded-hal]
version = "0.2.1"
features = ["unproven"]

[dependencies.stm32l4]
version = "0.2.1"
features = ["stm32l4x2", "rt"]

[dev-dependencies]
panic-semihosting = "0.3.0"
cortex-m-semihosting = "0.3.0"<|MERGE_RESOLUTION|>--- conflicted
+++ resolved
@@ -6,10 +6,7 @@
 [dependencies]
 cortex-m = "0.5.2"
 nb = "0.1.1"
-<<<<<<< HEAD
-=======
 cortex-m-rt = "0.5.1"
->>>>>>> 17d0e9c1
 
 [dependencies.cast]
 version  = "0.2.2"
