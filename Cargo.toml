[package]
name = "stm32l4xx-hal"
version = "0.6.0"
authors = ["Scott Mabin <MabezDev@gmail.com>"]
description = "Hardware abstraction layer for the stm32l4xx chips"
keywords = ["no-std", "stm32l4xx", "stm32l4", "embedded", "embedded-hal"]
categories = [
    "embedded",
    "hardware-support",
    "no-std",
]
repository = "https://github.com/MabezDev/stm32l4xx-hal"
readme = "README.md"
license = "MIT OR Apache-2.0"
exclude = [
	".travis.yml",
	".gitignore",
	"docs/",
	"docs/*"
]
edition = "2018"

[dependencies]
cortex-m = "0.7"
nb = "0.1.1"
stm32l4 = "0.14.0"
embedded-dma = "0.1"
bxcan = ">=0.4, <0.7"

[dependencies.rand_core]
version = "0.6.2"
default-features = false

[dependencies.cast]
version  = "0.2.2"
default-features = false

[dependencies.void]
version = "1.0.2"
default-features = false

[dependencies.stable_deref_trait]
default-features = false
version = "1.1"

[dependencies.embedded-hal]
version = "0.2.6"
features = ["unproven"]

[dependencies.stm32-usbd]
version = "0.6.0"
optional = true

[dependencies.synopsys-usb-otg]
version = "0.2.4"
features = ["cortex-m", "fs"]
optional = true

[package.metadata.docs.rs]
features = ["rt", "stm32l432", "stm32-usbd"]

[features]
rt = ["stm32l4/rt"]
unproven = ["embedded-hal/unproven"]
otg_fs = ["synopsys-usb-otg"]
<<<<<<< HEAD
# MCU selection features / feature gates. Every specific MCU also enables the appropriate fallback
# feature so that we only have to check that one of the fallback features is enabled and the
# examples are available for a broader range of MCUs.
stm32l452 = ["stm32l4x2", "stm32l4/stm32l4x2"]
# Fallback features
stm32l4x1 = ["stm32l4/stm32l4x1"]
stm32l4x2 = ["stm32l4/stm32l4x2"]
stm32l4x3 = ["stm32l4/stm32l4x3"]
stm32l4x5 = ["stm32l4/stm32l4x5"]
stm32l4x6 = ["stm32l4/stm32l4x6"]
=======
>>>>>>> 1ebf0072

# L4x1
stm32l431 = [ "stm32l4/stm32l4x1" ]
stm32l451 = [ "stm32l4/stm32l4x1" ]
stm32l471 = [ "stm32l4/stm32l4x1" ]

# L412
stm32l412 = [ "stm32l4/stm32l412" ]
stm32l422 = [ "stm32l4/stm32l412" ]

# L4x2
stm32l432 = [ "stm32l4/stm32l4x2" ]
stm32l442 = [ "stm32l4/stm32l4x2" ]
stm32l452 = [ "stm32l4/stm32l4x2" ]
stm32l462 = [ "stm32l4/stm32l4x2" ]

# L4x3
stm32l433 = [ "stm32l4/stm32l4x3" ]
stm32l443 = [ "stm32l4/stm32l4x3" ]

# L4x5
stm32l475 = [ "stm32l4/stm32l4x5" ]

# L4x6
stm32l476 = [ "stm32l4/stm32l4x6" ]
stm32l486 = [ "stm32l4/stm32l4x6" ]
stm32l496 = [ "stm32l4/stm32l4x6" ]
stm32l4a6 = [ "stm32l4/stm32l4x6" ]

# L4+ series PAC support??
#stm32l4p5 = [ "stm32l4/stm32l4x5" ]
#stm32l4q5 = [ "stm32l4/stm32l4x5" ]
#stm32l4r5 = [ "stm32l4/stm32l4x5" ]
#stm32l4s5 = [ "stm32l4/stm32l4x5" ]

# L4x7
#stm32l4r7 = [ "stm32l4/stm32l4x7" ]
#stm32l4s7 = [ "stm32l4/stm32l4x7" ]

## L4x9
stm32l4r9 = [ "stm32l4/stm32l4r9" ] # PAC has an L4r9 specific variation
stm32l4s9 = [ "stm32l4/stm32l4r9" ]

[dev-dependencies]
panic-halt = "0.2.0"
panic-semihosting = "0.5.0"
cortex-m-semihosting = "0.3.5"
cortex-m-rt = "0.7"
usb-device = "0.2.3"
usbd-serial = "0.1.0"
heapless = "0.5"

[dev-dependencies.cortex-m-rtic]
version = "0.5.9"
default-features = false
features = ["cortex-m-7"]

[dev-dependencies.panic-rtt-target]
version  = "0.1.1"
features = ["cortex-m"]

[dev-dependencies.rtt-target]
version  = "0.2.2"
features = ["cortex-m"]

[profile.dev]
incremental = false
codegen-units = 1

[profile.release]
codegen-units = 1
debug = true
lto = true


[[example]]
name = "adc"
required-features = ["rt"]

[[example]]
name = "can-loopback"
required-features = ["rt", "stm32l433" ] # CAN peripheral on ever series except L41/L42, gate so CI will pass

[[example]]
name = "irq_button"
required-features = ["rt"]

[[example]]
name = "qspi"
required-features = ["rt", "stm32l476"] # L433/43 have no QSPI peripheral and are highly likely to be used

[[example]]
name = "rng"
required-features = ["unproven"]

[[example]]
name = "rtc_alarm"
required-features = ["rt"]

[[example]]
name = "rtic_frame_serial_dma"
required-features = ["rt"]

[[example]]
name = "spi_dma_rxtx"
required-features = ["rt"]

[[example]]
name = "serial_echo_rtic"
required-features = ["rt"]

[[example]]
name = "timer"
required-features = ["rt"]

[[example]]
name = "usb_serial"
required-features = ["rt", "stm32-usbd"]

[[example]]
name = "otg_fs_serial"
required-features = ["rt", "otg_fs"]

[[example]]
name = "i2c_write"
required-features = ["stm32l433"]

[[example]]
name = "lptim_rtic"
required-features = ["rt"]

[[example]]
name = "adc_dma"
required-features = ["rt"]<|MERGE_RESOLUTION|>--- conflicted
+++ resolved
@@ -63,19 +63,6 @@
 rt = ["stm32l4/rt"]
 unproven = ["embedded-hal/unproven"]
 otg_fs = ["synopsys-usb-otg"]
-<<<<<<< HEAD
-# MCU selection features / feature gates. Every specific MCU also enables the appropriate fallback
-# feature so that we only have to check that one of the fallback features is enabled and the
-# examples are available for a broader range of MCUs.
-stm32l452 = ["stm32l4x2", "stm32l4/stm32l4x2"]
-# Fallback features
-stm32l4x1 = ["stm32l4/stm32l4x1"]
-stm32l4x2 = ["stm32l4/stm32l4x2"]
-stm32l4x3 = ["stm32l4/stm32l4x3"]
-stm32l4x5 = ["stm32l4/stm32l4x5"]
-stm32l4x6 = ["stm32l4/stm32l4x6"]
-=======
->>>>>>> 1ebf0072
 
 # L4x1
 stm32l431 = [ "stm32l4/stm32l4x1" ]
